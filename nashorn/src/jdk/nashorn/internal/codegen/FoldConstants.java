--- conflicted
+++ resolved
@@ -244,11 +244,7 @@
                 value = lhs.getNumber() - rhs.getNumber();
                 break;
             case SHR:
-<<<<<<< HEAD
-                return LiteralNode.newInstance(source, token, finish, (lhs.getInt32() >>> rhs.getInt32()) & JSType.MAX_UINT);
-=======
                 return LiteralNode.newInstance(token, finish, (lhs.getInt32() >>> rhs.getInt32()) & JSType.MAX_UINT);
->>>>>>> 5106a9fb
             case SAR:
                 return LiteralNode.newInstance(token, finish, lhs.getInt32() >> rhs.getInt32());
             case SHL:
