/*
 * Copyright (c) 2011, 2021, Oracle and/or its affiliates. All rights reserved.
 * DO NOT ALTER OR REMOVE COPYRIGHT NOTICES OR THIS FILE HEADER.
 *
 * This code is free software; you can redistribute it and/or modify it
 * under the terms of the GNU General Public License version 2 only, as
 * published by the Free Software Foundation.  Oracle designates this
 * particular file as subject to the "Classpath" exception as provided
 * by Oracle in the LICENSE file that accompanied this code.
 *
 * This code is distributed in the hope that it will be useful, but WITHOUT
 * ANY WARRANTY; without even the implied warranty of MERCHANTABILITY or
 * FITNESS FOR A PARTICULAR PURPOSE.  See the GNU General Public License
 * version 2 for more details (a copy is included in the LICENSE file that
 * accompanied this code).
 *
 * You should have received a copy of the GNU General Public License version
 * 2 along with this work; if not, write to the Free Software Foundation,
 * Inc., 51 Franklin St, Fifth Floor, Boston, MA 02110-1301 USA.
 *
 * Please contact Oracle, 500 Oracle Parkway, Redwood Shores, CA 94065 USA
 * or visit www.oracle.com if you need additional information or have any
 * questions.
 */

#import <Cocoa/Cocoa.h>
#import <JavaNativeFoundation/JavaNativeFoundation.h>
#import <JavaRuntimeSupport/JavaRuntimeSupport.h>

#import "sun_lwawt_macosx_CPlatformWindow.h"
#import "com_apple_eawt_event_GestureHandler.h"
#import "com_apple_eawt_FullScreenHandler.h"
#import "ApplicationDelegate.h"

#import "AWTWindow.h"
#import "AWTView.h"
#import "CMenu.h"
#import "CMenuBar.h"
#import "LWCToolkit.h"
#import "GeomUtilities.h"
#import "ThreadUtilities.h"
#import "OSVersion.h"

#define MASK(KEY) \
    (sun_lwawt_macosx_CPlatformWindow_ ## KEY)

#define IS(BITS, KEY) \
    ((BITS & MASK(KEY)) != 0)

#define SET(BITS, KEY, VALUE) \
    BITS = VALUE ? BITS | MASK(KEY) : BITS & ~MASK(KEY)

static JNF_CLASS_CACHE(jc_CPlatformWindow, "sun/lwawt/macosx/CPlatformWindow");

// Cocoa windowDidBecomeKey/windowDidResignKey notifications
// doesn't provide information about "opposite" window, so we
// have to do a bit of tracking. This variable points to a window
// which had been the key window just before a new key window
// was set. It would be nil if the new key window isn't an AWT
// window or the app currently has no key window.
static AWTWindow* lastKeyWindow = nil;

// --------------------------------------------------------------
// NSWindow/NSPanel descendants implementation
#define AWT_NS_WINDOW_IMPLEMENTATION                            \
- (id) initWithDelegate:(AWTWindow *)delegate                   \
              frameRect:(NSRect)contectRect                     \
              styleMask:(NSUInteger)styleMask                   \
            contentView:(NSView *)view                          \
{                                                               \
    self = [super initWithContentRect:contectRect               \
                            styleMask:styleMask                 \
                              backing:NSBackingStoreBuffered    \
                                defer:NO];                      \
                                                                \
    if (self == nil) return nil;                                \
                                                                \
    [self setDelegate:delegate];                                \
    [self setContentView:view];                                 \
    [self setInitialFirstResponder:view];                       \
    [self setReleasedWhenClosed:NO];                            \
    [self setPreservesContentDuringLiveResize:YES];             \
                                                                \
    return self;                                                \
}                                                               \
                                                                \
/* NSWindow overrides */                                        \
- (BOOL) canBecomeKeyWindow {                                   \
    return [(AWTWindow*)[self delegate] canBecomeKeyWindow];    \
}                                                               \
                                                                \
- (BOOL) canBecomeMainWindow {                                  \
    return [(AWTWindow*)[self delegate] canBecomeMainWindow];   \
}                                                               \
                                                                \
- (BOOL) worksWhenModal {                                       \
    return [(AWTWindow*)[self delegate] worksWhenModal];        \
}                                                               \
                                                                \
- (void)sendEvent:(NSEvent *)event {                            \
    [(AWTWindow*)[self delegate] sendEvent:event];              \
    [super sendEvent:event];                                    \
}

@implementation AWTWindow_Normal
AWT_NS_WINDOW_IMPLEMENTATION

// Gesture support
- (void)postGesture:(NSEvent *)event as:(jint)type a:(jdouble)a b:(jdouble)b {
    AWT_ASSERT_APPKIT_THREAD;

    JNIEnv *env = [ThreadUtilities getJNIEnv];
    jobject platformWindow = [((AWTWindow *)self.delegate).javaPlatformWindow jObjectWithEnv:env];
    if (platformWindow != NULL) {
        // extract the target AWT Window object out of the CPlatformWindow
        static JNF_MEMBER_CACHE(jf_target, jc_CPlatformWindow, "target", "Ljava/awt/Window;");
        jobject awtWindow = JNFGetObjectField(env, platformWindow, jf_target);
        if (awtWindow != NULL) {
            // translate the point into Java coordinates
            NSPoint loc = [event locationInWindow];
            loc.y = [self frame].size.height - loc.y;

            // send up to the GestureHandler to recursively dispatch on the AWT event thread
            static JNF_CLASS_CACHE(jc_GestureHandler, "com/apple/eawt/event/GestureHandler");
            static JNF_STATIC_MEMBER_CACHE(sjm_handleGestureFromNative, jc_GestureHandler, "handleGestureFromNative", "(Ljava/awt/Window;IDDDD)V");
            JNFCallStaticVoidMethod(env, sjm_handleGestureFromNative, awtWindow, type, (jdouble)loc.x, (jdouble)loc.y, (jdouble)a, (jdouble)b);
            (*env)->DeleteLocalRef(env, awtWindow);
        }
        (*env)->DeleteLocalRef(env, platformWindow);
    }
}

- (void)beginGestureWithEvent:(NSEvent *)event {
    [self postGesture:event
                   as:com_apple_eawt_event_GestureHandler_PHASE
                    a:-1.0
                    b:0.0];
}

- (void)endGestureWithEvent:(NSEvent *)event {
    [self postGesture:event
                   as:com_apple_eawt_event_GestureHandler_PHASE
                    a:1.0
                    b:0.0];
}

- (void)magnifyWithEvent:(NSEvent *)event {
    [self postGesture:event
                   as:com_apple_eawt_event_GestureHandler_MAGNIFY
                    a:[event magnification]
                    b:0.0];
}

- (void)rotateWithEvent:(NSEvent *)event {
    [self postGesture:event
                   as:com_apple_eawt_event_GestureHandler_ROTATE
                    a:[event rotation]
                    b:0.0];
}

- (void)swipeWithEvent:(NSEvent *)event {
    [self postGesture:event
                   as:com_apple_eawt_event_GestureHandler_SWIPE
                    a:[event deltaX]
                    b:[event deltaY]];
}

@end
@implementation AWTWindow_Panel
AWT_NS_WINDOW_IMPLEMENTATION
@end
// END of NSWindow/NSPanel descendants implementation
// --------------------------------------------------------------


@implementation AWTWindow

@synthesize nsWindow;
@synthesize javaPlatformWindow;
@synthesize javaMenuBar;
@synthesize javaMinSize;
@synthesize javaMaxSize;
@synthesize styleBits;
@synthesize isEnabled;
@synthesize ownerWindow;
@synthesize preFullScreenLevel;
@synthesize isMinimizing;

- (void) updateMinMaxSize:(BOOL)resizable {
    if (resizable) {
        [self.nsWindow setMinSize:self.javaMinSize];
        [self.nsWindow setMaxSize:self.javaMaxSize];
    } else {
        NSRect currentFrame = [self.nsWindow frame];
        [self.nsWindow setMinSize:currentFrame.size];
        [self.nsWindow setMaxSize:currentFrame.size];
    }
}

// creates a new NSWindow style mask based on the _STYLE_PROP_BITMASK bits
+ (NSUInteger) styleMaskForStyleBits:(jint)styleBits {
    NSUInteger type = 0;
    if (IS(styleBits, DECORATED)) {
        type |= NSTitledWindowMask;
        if (IS(styleBits, CLOSEABLE))            type |= NSClosableWindowMask;
        if (IS(styleBits, MINIMIZABLE))          type |= NSMiniaturizableWindowMask;
        if (IS(styleBits, RESIZABLE))            type |= NSResizableWindowMask;
        if (IS(styleBits, FULL_WINDOW_CONTENT))  type |= NSFullSizeContentViewWindowMask;
    } else {
        type |= NSBorderlessWindowMask;
    }

    if (IS(styleBits, TEXTURED))      type |= NSTexturedBackgroundWindowMask;
    if (IS(styleBits, UNIFIED))       type |= NSUnifiedTitleAndToolbarWindowMask;
    if (IS(styleBits, UTILITY))       type |= NSUtilityWindowMask;
    if (IS(styleBits, HUD))           type |= NSHUDWindowMask;
    if (IS(styleBits, SHEET))         type |= NSDocModalWindowMask;
    if (IS(styleBits, NONACTIVATING)) type |= NSNonactivatingPanelMask;

    return type;
}

// updates _METHOD_PROP_BITMASK based properties on the window
- (void) setPropertiesForStyleBits:(jint)bits mask:(jint)mask {
    if (IS(mask, RESIZABLE)) {
        BOOL resizable = IS(bits, RESIZABLE);
        [self updateMinMaxSize:resizable];
        [self.nsWindow setShowsResizeIndicator:resizable];
        // Zoom button should be disabled, if the window is not resizable,
        // otherwise button should be restored to initial state.
        BOOL zoom = resizable && IS(bits, ZOOMABLE);
        [[self.nsWindow standardWindowButton:NSWindowZoomButton] setEnabled:zoom];
    }

    if (IS(mask, HAS_SHADOW)) {
        [self.nsWindow setHasShadow:IS(bits, HAS_SHADOW)];
    }

    if (IS(mask, ZOOMABLE)) {
        [[self.nsWindow standardWindowButton:NSWindowZoomButton] setEnabled:IS(bits, ZOOMABLE)];
    }

    if (IS(mask, ALWAYS_ON_TOP)) {
        [self.nsWindow setLevel:IS(bits, ALWAYS_ON_TOP) ? NSFloatingWindowLevel : NSNormalWindowLevel];
    }

    if (IS(mask, HIDES_ON_DEACTIVATE)) {
        [self.nsWindow setHidesOnDeactivate:IS(bits, HIDES_ON_DEACTIVATE)];
    }

    if (IS(mask, DRAGGABLE_BACKGROUND)) {
        [self.nsWindow setMovableByWindowBackground:IS(bits, DRAGGABLE_BACKGROUND)];
    }

    if (IS(mask, DOCUMENT_MODIFIED)) {
        [self.nsWindow setDocumentEdited:IS(bits, DOCUMENT_MODIFIED)];
    }

    if (IS(mask, FULLSCREENABLE) && [self.nsWindow respondsToSelector:@selector(toggleFullScreen:)]) {
        if (IS(bits, FULLSCREENABLE)) {
            [self.nsWindow setCollectionBehavior:(1 << 7) /*NSWindowCollectionBehaviorFullScreenPrimary*/];
        } else {
            [self.nsWindow setCollectionBehavior:NSWindowCollectionBehaviorDefault];
        }
    }

    if (IS(mask, TRANSPARENT_TITLE_BAR) && [self.nsWindow respondsToSelector:@selector(setTitlebarAppearsTransparent:)]) {
        [self.nsWindow setTitlebarAppearsTransparent:IS(bits, TRANSPARENT_TITLE_BAR)];
    }
}

- (id) initWithPlatformWindow:(JNFWeakJObjectWrapper *)platformWindow
                  ownerWindow:owner
                    styleBits:(jint)bits
                    frameRect:(NSRect)rect
                  contentView:(NSView *)view
{
AWT_ASSERT_APPKIT_THREAD;

    NSUInteger styleMask = [AWTWindow styleMaskForStyleBits:bits];
    NSRect contentRect = rect; //[NSWindow contentRectForFrameRect:rect styleMask:styleMask];
    if (contentRect.size.width <= 0.0) {
        contentRect.size.width = 1.0;
    }
    if (contentRect.size.height <= 0.0) {
        contentRect.size.height = 1.0;
    }

    self = [super init];

    if (self == nil) return nil; // no hope

    if (IS(bits, UTILITY) ||
        IS(bits, NONACTIVATING) ||
        IS(bits, HUD) ||
        IS(bits, HIDES_ON_DEACTIVATE))
    {
        self.nsWindow = [[AWTWindow_Panel alloc] initWithDelegate:self
                            frameRect:contentRect
                            styleMask:styleMask
                          contentView:view];
    }
    else
    {
        // These windows will appear in the window list in the dock icon menu
        self.nsWindow = [[AWTWindow_Normal alloc] initWithDelegate:self
                            frameRect:contentRect
                            styleMask:styleMask
                          contentView:view];
    }

    if (self.nsWindow == nil) return nil; // no hope either
    [self.nsWindow release]; // the property retains the object already

    self.isEnabled = YES;
    self.isMinimizing = NO;
    self.javaPlatformWindow = platformWindow;
    self.styleBits = bits;
    self.ownerWindow = owner;
    [self setPropertiesForStyleBits:styleBits mask:MASK(_METHOD_PROP_BITMASK)];

    if (IS(self.styleBits, IS_POPUP)) {
        [self.nsWindow setCollectionBehavior:(1 << 8) /*NSWindowCollectionBehaviorFullScreenAuxiliary*/]; 
    }

    return self;
}

+ (BOOL) isAWTWindow:(NSWindow *)window {
    return [window isKindOfClass: [AWTWindow_Panel class]] || [window isKindOfClass: [AWTWindow_Normal class]];
}

// Retrieves the list of possible window layers (levels)
+ (NSArray*) getWindowLayers {
    static NSArray *windowLayers;
    static dispatch_once_t token;

    // Initialize the list of possible window layers
    dispatch_once(&token, ^{
        // The layers are ordered from front to back, (i.e. the toppest one is the first)
        windowLayers = [NSArray arrayWithObjects:
                            [NSNumber numberWithInt:CGWindowLevelForKey(kCGPopUpMenuWindowLevelKey)],
                            [NSNumber numberWithInt:CGWindowLevelForKey(kCGFloatingWindowLevelKey)],
                            [NSNumber numberWithInt:CGWindowLevelForKey(kCGNormalWindowLevelKey)],
                            nil
                       ];
        [windowLayers retain];
    });
    return windowLayers;
}

// returns id for the topmost window under mouse
+ (NSInteger) getTopmostWindowUnderMouseID {
    NSInteger result = -1;

    NSArray *windowLayers = [AWTWindow getWindowLayers];
    // Looking for the window under mouse starting from the toppest layer
    for (NSNumber *layer in windowLayers) {
        result = [AWTWindow getTopmostWindowUnderMouseIDImpl:[layer integerValue]];
        if (result != -1) {
            break;
        }
    }
    return result;
}

+ (NSInteger) getTopmostWindowUnderMouseIDImpl:(NSInteger)windowLayer {
    NSInteger result = -1;

    NSRect screenRect = [[NSScreen mainScreen] frame];
    NSPoint nsMouseLocation = [NSEvent mouseLocation];
    CGPoint cgMouseLocation = CGPointMake(nsMouseLocation.x, screenRect.size.height - nsMouseLocation.y);

    NSMutableArray *windows = (NSMutableArray *)CGWindowListCopyWindowInfo(kCGWindowListOptionOnScreenOnly | kCGWindowListExcludeDesktopElements, kCGNullWindowID);

    for (NSDictionary *window in windows) {
        NSInteger layer = [[window objectForKey:(id)kCGWindowLayer] integerValue];
        if (layer == windowLayer) {
            CGRect rect;
            CGRectMakeWithDictionaryRepresentation((CFDictionaryRef)[window objectForKey:(id)kCGWindowBounds], &rect);
            if (CGRectContainsPoint(rect, cgMouseLocation)) {
                result = [[window objectForKey:(id)kCGWindowNumber] integerValue];
                break;
            }
        }
    }
    [windows release];
    return result;
}

// checks that this window is under the mouse cursor and this point is not overlapped by others windows
- (BOOL) isTopmostWindowUnderMouse {
    return [self.nsWindow windowNumber] == [AWTWindow getTopmostWindowUnderMouseID];
}

+ (AWTWindow *) getTopmostWindowUnderMouse {
    NSEnumerator *windowEnumerator = [[NSApp windows] objectEnumerator];
    NSWindow *window;

    NSInteger topmostWindowUnderMouseID = [AWTWindow getTopmostWindowUnderMouseID];

    while ((window = [windowEnumerator nextObject]) != nil) {
        if ([window windowNumber] == topmostWindowUnderMouseID) {
            BOOL isAWTWindow = [AWTWindow isAWTWindow: window];
            return isAWTWindow ? (AWTWindow *) [window delegate] : nil;
        }
    }
    return nil;
}

+ (void) synthesizeMouseEnteredExitedEvents:(NSWindow*)window withType:(NSEventType)eventType {

    NSPoint screenLocation = [NSEvent mouseLocation];
    NSPoint windowLocation = [window convertScreenToBase: screenLocation];
    int modifierFlags = (eventType == NSMouseEntered) ? NSMouseEnteredMask : NSMouseExitedMask;

    NSEvent *mouseEvent = [NSEvent enterExitEventWithType: eventType
                                                 location: windowLocation
                                            modifierFlags: modifierFlags
                                                timestamp: 0
                                             windowNumber: [window windowNumber]
                                                  context: nil
                                              eventNumber: 0
                                           trackingNumber: 0
                                                 userData: nil
                           ];

    [[window contentView] deliverJavaMouseEvent: mouseEvent];
}

+ (void) synthesizeMouseEnteredExitedEventsForAllWindows {

    NSInteger topmostWindowUnderMouseID = [AWTWindow getTopmostWindowUnderMouseID];
    NSArray *windows = [NSApp windows];
    NSWindow *window;

    NSEnumerator *windowEnumerator = [windows objectEnumerator];
    while ((window = [windowEnumerator nextObject]) != nil) {
        if ([AWTWindow isAWTWindow: window]) {
            BOOL isUnderMouse = ([window windowNumber] == topmostWindowUnderMouseID);
            BOOL mouseIsOver = [[window contentView] mouseIsOver];
            if (isUnderMouse && !mouseIsOver) {
                [AWTWindow synthesizeMouseEnteredExitedEvents:window withType:NSMouseEntered];
            } else if (!isUnderMouse && mouseIsOver) {
                [AWTWindow synthesizeMouseEnteredExitedEvents:window withType:NSMouseExited];
            }
        }
    }
}

+ (NSNumber *) getNSWindowDisplayID_AppKitThread:(NSWindow *)window {
    AWT_ASSERT_APPKIT_THREAD;
    NSScreen *screen = [window screen];
    NSDictionary *deviceDescription = [screen deviceDescription];
    return [deviceDescription objectForKey:@"NSScreenNumber"];
}

- (void) dealloc {
AWT_ASSERT_APPKIT_THREAD;

    JNIEnv *env = [ThreadUtilities getJNIEnvUncached];
    [self.javaPlatformWindow setJObject:nil withEnv:env];
    self.javaPlatformWindow = nil;
    self.nsWindow = nil;
    self.ownerWindow = nil;
    [super dealloc];
}

// Tests whether window is blocked by modal dialog/window
- (BOOL) isBlocked {
    BOOL isBlocked = NO;
    
    JNIEnv *env = [ThreadUtilities getJNIEnv];
    jobject platformWindow = [self.javaPlatformWindow jObjectWithEnv:env];
    if (platformWindow != NULL) {
        static JNF_MEMBER_CACHE(jm_isBlocked, jc_CPlatformWindow, "isBlocked", "()Z");
        isBlocked = JNFCallBooleanMethod(env, platformWindow, jm_isBlocked) == JNI_TRUE ? YES : NO;
        (*env)->DeleteLocalRef(env, platformWindow);
    }
    
    return isBlocked;
}

- (BOOL) isSimpleWindowOwnedByEmbeddedFrame {
    BOOL isSimpleWindowOwnedByEmbeddedFrame = NO;

    JNIEnv *env = [ThreadUtilities getJNIEnv];
    jobject platformWindow = [self.javaPlatformWindow jObjectWithEnv:env];
    if (platformWindow != NULL) {
        static JNF_MEMBER_CACHE(jm_isBlocked, jc_CPlatformWindow, "isSimpleWindowOwnedByEmbeddedFrame", "()Z");
        isSimpleWindowOwnedByEmbeddedFrame = JNFCallBooleanMethod(env, platformWindow, jm_isBlocked) == JNI_TRUE ? YES : NO;
        (*env)->DeleteLocalRef(env, platformWindow);
    }

    return isSimpleWindowOwnedByEmbeddedFrame;
}

// Tests whether the corresponding Java platform window is visible or not
+ (BOOL) isJavaPlatformWindowVisible:(NSWindow *)window {
    BOOL isVisible = NO;
    
    if ([AWTWindow isAWTWindow:window] && [window delegate] != nil) {
        AWTWindow *awtWindow = (AWTWindow *)[window delegate];
        [AWTToolkit eventCountPlusPlus];
        
        JNIEnv *env = [ThreadUtilities getJNIEnv];
        jobject platformWindow = [awtWindow.javaPlatformWindow jObjectWithEnv:env];
        if (platformWindow != NULL) {
            static JNF_MEMBER_CACHE(jm_isVisible, jc_CPlatformWindow, "isVisible", "()Z");
            isVisible = JNFCallBooleanMethod(env, platformWindow, jm_isVisible) == JNI_TRUE ? YES : NO;
            (*env)->DeleteLocalRef(env, platformWindow);
            
        }
    }
    return isVisible;
}

// Orders window's childs based on the current focus state
- (void) orderChildWindows:(BOOL)focus {
AWT_ASSERT_APPKIT_THREAD;

    if (self.isMinimizing || [self isBlocked]) {
        // Do not perform any ordering, if iconify is in progress
        // or the window is blocked by a modal window
        return;
    }

    NSEnumerator *windowEnumerator = [[NSApp windows]objectEnumerator];
    NSWindow *window;
    while ((window = [windowEnumerator nextObject]) != nil) {
        if ([AWTWindow isJavaPlatformWindowVisible:window]) {
            AWTWindow *awtWindow = (AWTWindow *)[window delegate];
            AWTWindow *owner = awtWindow.ownerWindow;
            if (IS(awtWindow.styleBits, ALWAYS_ON_TOP)) {
                // Do not order 'always on top' windows
                continue;
            }
            while (awtWindow.ownerWindow != nil) {
                if (awtWindow.ownerWindow == self) {
                    if (focus) {
                        // Move the childWindow to floating level
                        // so it will appear in front of its
                        // parent which owns the focus
                        [window setLevel:NSFloatingWindowLevel];
                    } else {
                        // Focus owner has changed, move the childWindow
                        // back to normal window level
                        [window setLevel:NSNormalWindowLevel];
                    }
                    // The childWindow should be displayed in front of
                    // its nearest parentWindow
                    [window orderWindow:NSWindowAbove relativeTo:[owner.nsWindow windowNumber]];
                    break;
                }
                awtWindow = awtWindow.ownerWindow;
            }
        }
    }
}

// NSWindow overrides
- (BOOL) canBecomeKeyWindow {
AWT_ASSERT_APPKIT_THREAD;
    return self.isEnabled && (IS(self.styleBits, SHOULD_BECOME_KEY) || [self isSimpleWindowOwnedByEmbeddedFrame]);
}

- (BOOL) canBecomeMainWindow {
AWT_ASSERT_APPKIT_THREAD;
    if (!self.isEnabled) {
        // Native system can bring up the NSWindow to
        // the top even if the window is not main.
        // We should bring up the modal dialog manually
        [AWTToolkit eventCountPlusPlus];

        JNIEnv *env = [ThreadUtilities getJNIEnv];
        jobject platformWindow = [self.javaPlatformWindow jObjectWithEnv:env];
        if (platformWindow != NULL) {
            static JNF_MEMBER_CACHE(jm_checkBlockingAndOrder, jc_CPlatformWindow,
                                    "checkBlockingAndOrder", "()Z");
            JNFCallBooleanMethod(env, platformWindow, jm_checkBlockingAndOrder);
            (*env)->DeleteLocalRef(env, platformWindow);
        }
    }

    return self.isEnabled && IS(self.styleBits, SHOULD_BECOME_MAIN);
}

- (BOOL) worksWhenModal {
AWT_ASSERT_APPKIT_THREAD;
    return IS(self.styleBits, MODAL_EXCLUDED);
}


// NSWindowDelegate methods

- (void) _deliverMoveResizeEvent {
AWT_ASSERT_APPKIT_THREAD;

    // deliver the event if this is a user-initiated live resize or as a side-effect
    // of a Java initiated resize, because AppKit can override the bounds and force
    // the bounds of the window to avoid the Dock or remain on screen.
    [AWTToolkit eventCountPlusPlus];
    JNIEnv *env = [ThreadUtilities getJNIEnv];
    jobject platformWindow = [self.javaPlatformWindow jObjectWithEnv:env];
    if (platformWindow == NULL) {
        // TODO: create generic AWT assert
    }

    NSRect frame = ConvertNSScreenRect(env, [self.nsWindow frame]);

    static JNF_MEMBER_CACHE(jm_deliverMoveResizeEvent, jc_CPlatformWindow, "deliverMoveResizeEvent", "(IIIIZ)V");
    JNFCallVoidMethod(env, platformWindow, jm_deliverMoveResizeEvent,
                      (jint)frame.origin.x,
                      (jint)frame.origin.y,
                      (jint)frame.size.width,
                      (jint)frame.size.height,
                      (jboolean)[self.nsWindow inLiveResize]);
    (*env)->DeleteLocalRef(env, platformWindow);

    [AWTWindow synthesizeMouseEnteredExitedEventsForAllWindows];
}

- (void)windowDidMove:(NSNotification *)notification {
AWT_ASSERT_APPKIT_THREAD;

    [self _deliverMoveResizeEvent];
}

- (void)windowDidResize:(NSNotification *)notification {
AWT_ASSERT_APPKIT_THREAD;

    [self _deliverMoveResizeEvent];
}

- (void)windowDidExpose:(NSNotification *)notification {
AWT_ASSERT_APPKIT_THREAD;

    [AWTToolkit eventCountPlusPlus];
    // TODO: don't see this callback invoked anytime so we track
    // window exposing in _setVisible:(BOOL)
}

// Hides/shows window's childs during iconify/de-iconify operation
- (void) iconifyChildWindows:(BOOL)iconify {
AWT_ASSERT_APPKIT_THREAD;

    NSEnumerator *windowEnumerator = [[NSApp windows]objectEnumerator];
    NSWindow *window;
    while ((window = [windowEnumerator nextObject]) != nil) {
        if ([AWTWindow isJavaPlatformWindowVisible:window]) {
            AWTWindow *awtWindow = (AWTWindow *)[window delegate];
            while (awtWindow.ownerWindow != nil) {
                if (awtWindow.ownerWindow == self) {
                    if (iconify) {
                        [window orderOut:window];
                    } else {
                        [window orderFront:window];
                    }
                    break;
                }
                awtWindow = awtWindow.ownerWindow;
            }
        }
    }
}

- (void) _deliverIconify:(BOOL)iconify {
AWT_ASSERT_APPKIT_THREAD;

    [AWTToolkit eventCountPlusPlus];
    JNIEnv *env = [ThreadUtilities getJNIEnv];
    jobject platformWindow = [self.javaPlatformWindow jObjectWithEnv:env];
    if (platformWindow != NULL) {
        static JNF_MEMBER_CACHE(jm_deliverIconify, jc_CPlatformWindow, "deliverIconify", "(Z)V");
        JNFCallVoidMethod(env, platformWindow, jm_deliverIconify, iconify);
        (*env)->DeleteLocalRef(env, platformWindow);
    }
}

- (void)windowWillMiniaturize:(NSNotification *)notification {
AWT_ASSERT_APPKIT_THREAD;

    self.isMinimizing = YES;

    JNIEnv *env = [ThreadUtilities getJNIEnv];
    jobject platformWindow = [self.javaPlatformWindow jObjectWithEnv:env];
    if (platformWindow != NULL) {
        static JNF_MEMBER_CACHE(jm_windowWillMiniaturize, jc_CPlatformWindow, "windowWillMiniaturize", "()V");
        JNFCallVoidMethod(env, platformWindow, jm_windowWillMiniaturize);
        (*env)->DeleteLocalRef(env, platformWindow);
    }
    // Excplicitly make myself a key window to avoid possible
    // negative visual effects during iconify operation
    [self.nsWindow makeKeyAndOrderFront:self.nsWindow];
    [self iconifyChildWindows:YES];
}

- (void)windowDidMiniaturize:(NSNotification *)notification {
AWT_ASSERT_APPKIT_THREAD;

    [self _deliverIconify:JNI_TRUE];
    self.isMinimizing = NO;
}

- (void)windowDidDeminiaturize:(NSNotification *)notification {
AWT_ASSERT_APPKIT_THREAD;

    [self _deliverIconify:JNI_FALSE];
    [self iconifyChildWindows:NO];
}

- (void) _deliverWindowFocusEvent:(BOOL)focused oppositeWindow:(AWTWindow *)opposite {
//AWT_ASSERT_APPKIT_THREAD;
    JNIEnv *env = [ThreadUtilities getJNIEnvUncached];
    jobject platformWindow = [self.javaPlatformWindow jObjectWithEnv:env];
    if (platformWindow != NULL) {
        jobject oppositeWindow = [opposite.javaPlatformWindow jObjectWithEnv:env];

        static JNF_MEMBER_CACHE(jm_deliverWindowFocusEvent, jc_CPlatformWindow, "deliverWindowFocusEvent", "(ZLsun/lwawt/macosx/CPlatformWindow;)V");
        JNFCallVoidMethod(env, platformWindow, jm_deliverWindowFocusEvent, (jboolean)focused, oppositeWindow);
        (*env)->DeleteLocalRef(env, platformWindow);
        (*env)->DeleteLocalRef(env, oppositeWindow);
    }
}


- (void) windowDidBecomeKey: (NSNotification *) notification {
AWT_ASSERT_APPKIT_THREAD;
    [AWTToolkit eventCountPlusPlus];
    AWTWindow *opposite = [AWTWindow lastKeyWindow];

    // Finds appropriate menubar in our hierarchy,
    AWTWindow *awtWindow = self;
    while (awtWindow.ownerWindow != nil) {
        awtWindow = awtWindow.ownerWindow;
    }

    CMenuBar *menuBar = nil;
    BOOL isDisabled = NO;
    if ([awtWindow.nsWindow isVisible]){
        menuBar = awtWindow.javaMenuBar;
        isDisabled = !awtWindow.isEnabled;
    }

    if (menuBar == nil) {
        menuBar = [[ApplicationDelegate sharedDelegate] defaultMenuBar];
        isDisabled = NO;
    }

    [CMenuBar activate:menuBar modallyDisabled:isDisabled];

    [AWTWindow setLastKeyWindow:nil];

    [self _deliverWindowFocusEvent:YES oppositeWindow: opposite];
    [self orderChildWindows:YES];
}

- (void) windowDidResignKey: (NSNotification *) notification {
    // TODO: check why sometimes at start is invoked *not* on AppKit main thread.
AWT_ASSERT_APPKIT_THREAD;
    [AWTToolkit eventCountPlusPlus];
    [self.javaMenuBar deactivate];

    // In theory, this might cause flickering if the window gaining focus
    // has its own menu. However, I couldn't reproduce it on practice, so
    // perhaps this is a non issue.
    CMenuBar* defaultMenu = [[ApplicationDelegate sharedDelegate] defaultMenuBar];
    if (defaultMenu != nil) {
        [CMenuBar activate:defaultMenu modallyDisabled:NO];
    }

    // the new key window
    NSWindow *keyWindow = [NSApp keyWindow];
    AWTWindow *opposite = nil;
    if ([AWTWindow isAWTWindow: keyWindow]) {
        opposite = (AWTWindow *)[keyWindow delegate];
        [AWTWindow setLastKeyWindow: self];
    } else {
        [AWTWindow setLastKeyWindow: nil];
    }

    [self _deliverWindowFocusEvent:NO oppositeWindow: opposite];
    [self orderChildWindows:NO];
}

- (void) windowDidBecomeMain: (NSNotification *) notification {
AWT_ASSERT_APPKIT_THREAD;
    [AWTToolkit eventCountPlusPlus];

    JNIEnv *env = [ThreadUtilities getJNIEnv];
    jobject platformWindow = [self.javaPlatformWindow jObjectWithEnv:env];
    if (platformWindow != NULL) {
        static JNF_MEMBER_CACHE(jm_windowDidBecomeMain, jc_CPlatformWindow, "windowDidBecomeMain", "()V");
        JNFCallVoidMethod(env, platformWindow, jm_windowDidBecomeMain);
        (*env)->DeleteLocalRef(env, platformWindow);
    }
}

- (BOOL)windowShouldClose:(id)sender {
AWT_ASSERT_APPKIT_THREAD;
    [AWTToolkit eventCountPlusPlus];
    JNIEnv *env = [ThreadUtilities getJNIEnv];
    jobject platformWindow = [self.javaPlatformWindow jObjectWithEnv:env];
    if (platformWindow != NULL) {
        static JNF_MEMBER_CACHE(jm_deliverWindowClosingEvent, jc_CPlatformWindow, "deliverWindowClosingEvent", "()V");
        JNFCallVoidMethod(env, platformWindow, jm_deliverWindowClosingEvent);
        (*env)->DeleteLocalRef(env, platformWindow);
    }
    // The window will be closed (if allowed) as result of sending Java event
    return NO;
}


- (void)_notifyFullScreenOp:(jint)op withEnv:(JNIEnv *)env {
    static JNF_CLASS_CACHE(jc_FullScreenHandler, "com/apple/eawt/FullScreenHandler");
    static JNF_STATIC_MEMBER_CACHE(jm_notifyFullScreenOperation, jc_FullScreenHandler, "handleFullScreenEventFromNative", "(Ljava/awt/Window;I)V");
    static JNF_MEMBER_CACHE(jf_target, jc_CPlatformWindow, "target", "Ljava/awt/Window;");
    jobject platformWindow = [self.javaPlatformWindow jObjectWithEnv:env];
    if (platformWindow != NULL) {
        jobject awtWindow = JNFGetObjectField(env, platformWindow, jf_target);
        if (awtWindow != NULL) {
            JNFCallStaticVoidMethod(env, jm_notifyFullScreenOperation, awtWindow, op);
            (*env)->DeleteLocalRef(env, awtWindow);
        }
        (*env)->DeleteLocalRef(env, platformWindow);
    }
}


- (void)windowWillEnterFullScreen:(NSNotification *)notification {
    static JNF_MEMBER_CACHE(jm_windowWillEnterFullScreen, jc_CPlatformWindow, "windowWillEnterFullScreen", "()V");
    JNIEnv *env = [ThreadUtilities getJNIEnv];
    jobject platformWindow = [self.javaPlatformWindow jObjectWithEnv:env];
    if (platformWindow != NULL) {
        JNFCallVoidMethod(env, platformWindow, jm_windowWillEnterFullScreen);
        [self _notifyFullScreenOp:com_apple_eawt_FullScreenHandler_FULLSCREEN_WILL_ENTER withEnv:env];
        (*env)->DeleteLocalRef(env, platformWindow);
    }
}

- (void)windowDidEnterFullScreen:(NSNotification *)notification {
    static JNF_MEMBER_CACHE(jm_windowDidEnterFullScreen, jc_CPlatformWindow, "windowDidEnterFullScreen", "()V");
    JNIEnv *env = [ThreadUtilities getJNIEnv];
    jobject platformWindow = [self.javaPlatformWindow jObjectWithEnv:env];
    if (platformWindow != NULL) {
        JNFCallVoidMethod(env, platformWindow, jm_windowDidEnterFullScreen);
        [self _notifyFullScreenOp:com_apple_eawt_FullScreenHandler_FULLSCREEN_DID_ENTER withEnv:env];
        (*env)->DeleteLocalRef(env, platformWindow);
    }
    [AWTWindow synthesizeMouseEnteredExitedEventsForAllWindows];
}

- (void)windowWillExitFullScreen:(NSNotification *)notification {
    static JNF_MEMBER_CACHE(jm_windowWillExitFullScreen, jc_CPlatformWindow, "windowWillExitFullScreen", "()V");
    JNIEnv *env = [ThreadUtilities getJNIEnv];
    jobject platformWindow = [self.javaPlatformWindow jObjectWithEnv:env];
    if (platformWindow != NULL) {
        JNFCallVoidMethod(env, platformWindow, jm_windowWillExitFullScreen);
        [self _notifyFullScreenOp:com_apple_eawt_FullScreenHandler_FULLSCREEN_WILL_EXIT withEnv:env];
        (*env)->DeleteLocalRef(env, platformWindow);
    }
}

- (void)windowDidExitFullScreen:(NSNotification *)notification {
    static JNF_MEMBER_CACHE(jm_windowDidExitFullScreen, jc_CPlatformWindow, "windowDidExitFullScreen", "()V");
    JNIEnv *env = [ThreadUtilities getJNIEnv];
    jobject platformWindow = [self.javaPlatformWindow jObjectWithEnv:env];
    if (platformWindow != NULL) {
        JNFCallVoidMethod(env, platformWindow, jm_windowDidExitFullScreen);
        [self _notifyFullScreenOp:com_apple_eawt_FullScreenHandler_FULLSCREEN_DID_EXIT withEnv:env];
        (*env)->DeleteLocalRef(env, platformWindow);
    }
    [AWTWindow synthesizeMouseEnteredExitedEventsForAllWindows];
}

- (void)sendEvent:(NSEvent *)event {
        if ([event type] == NSLeftMouseDown || [event type] == NSRightMouseDown || [event type] == NSOtherMouseDown) {
            if ([self isBlocked]) {
                // Move parent windows to front and make sure that a child window is displayed
                // in front of its nearest parent.
                if (self.ownerWindow != nil) {
                    JNIEnv *env = [ThreadUtilities getJNIEnvUncached];
                    jobject platformWindow = [self.javaPlatformWindow jObjectWithEnv:env];
                    if (platformWindow != NULL) {
                        static JNF_MEMBER_CACHE(jm_orderAboveSiblings, jc_CPlatformWindow, "orderAboveSiblings", "()V");
                        JNFCallVoidMethod(env,platformWindow, jm_orderAboveSiblings);
                        (*env)->DeleteLocalRef(env, platformWindow);
                    }
                }
                [self orderChildWindows:YES];
            }

            NSPoint p = [NSEvent mouseLocation];
            NSRect frame = [self.nsWindow frame];
            NSRect contentRect = [self.nsWindow contentRectForFrameRect:frame];

            // Check if the click happened in the non-client area (title bar)
            if (p.y >= (frame.origin.y + contentRect.size.height)) {
                JNIEnv *env = [ThreadUtilities getJNIEnvUncached];
                jobject platformWindow = [self.javaPlatformWindow jObjectWithEnv:env];
                if (platformWindow != NULL) {
                    // Currently, no need to deliver the whole NSEvent.
                    static JNF_MEMBER_CACHE(jm_deliverNCMouseDown, jc_CPlatformWindow, "deliverNCMouseDown", "()V");
                    JNFCallVoidMethod(env, platformWindow, jm_deliverNCMouseDown);
                    (*env)->DeleteLocalRef(env, platformWindow);
                }
            }
        }
}

- (void)constrainSize:(NSSize*)size {
    float minWidth = 0.f, minHeight = 0.f;

    if (IS(self.styleBits, DECORATED)) {
        NSRect frame = [self.nsWindow frame];
        NSRect contentRect = [NSWindow contentRectForFrameRect:frame styleMask:[self.nsWindow styleMask]];

        float top = frame.size.height - contentRect.size.height;
        float left = contentRect.origin.x - frame.origin.x;
        float bottom = contentRect.origin.y - frame.origin.y;
        float right = frame.size.width - (contentRect.size.width + left);

        // Speculative estimation: 80 - enough for window decorations controls
        minWidth += left + right + 80;
        minHeight += top + bottom;
    }

    minWidth = MAX(1.f, minWidth);
    minHeight = MAX(1.f, minHeight);

    size->width = MAX(size->width, minWidth);
    size->height = MAX(size->height, minHeight);
}

- (void) setEnabled: (BOOL)flag {
    self.isEnabled = flag;

    if (IS(self.styleBits, CLOSEABLE)) {
        [[self.nsWindow standardWindowButton:NSWindowCloseButton] setEnabled: flag];
    }

    if (IS(self.styleBits, MINIMIZABLE)) {
        [[self.nsWindow standardWindowButton:NSWindowMiniaturizeButton] setEnabled: flag];
    }

    if (IS(self.styleBits, ZOOMABLE)) {
        [[self.nsWindow standardWindowButton:NSWindowZoomButton] setEnabled: flag];
    }

    if (IS(self.styleBits, RESIZABLE)) {
        [self updateMinMaxSize:flag];
        [self.nsWindow setShowsResizeIndicator:flag];
    }
}

+ (void) setLastKeyWindow:(AWTWindow *)window {
    [window retain];
    [lastKeyWindow release];
    lastKeyWindow = window;
}

+ (AWTWindow *) lastKeyWindow {
    return lastKeyWindow;
}

- (BOOL)windowShouldZoom:(NSWindow *)window toFrame:(NSRect)newFrame {
    return !NSEqualSizes(self.nsWindow.frame.size, newFrame.size);
}


@end // AWTWindow


/*
 * Class:     sun_lwawt_macosx_CPlatformWindow
 * Method:    nativeCreateNSWindow
 * Signature: (JJIIII)J
 */
JNIEXPORT jlong JNICALL Java_sun_lwawt_macosx_CPlatformWindow_nativeCreateNSWindow
(JNIEnv *env, jobject obj, jlong contentViewPtr, jlong ownerPtr, jlong styleBits, jdouble x, jdouble y, jdouble w, jdouble h)
{
    __block AWTWindow *window = nil;

JNF_COCOA_ENTER(env);

    JNFWeakJObjectWrapper *platformWindow = [JNFWeakJObjectWrapper wrapperWithJObject:obj withEnv:env];
    NSView *contentView = OBJC(contentViewPtr);
    NSRect frameRect = NSMakeRect(x, y, w, h);
    AWTWindow *owner = [OBJC(ownerPtr) delegate];
    [ThreadUtilities performOnMainThreadWaiting:YES block:^(){

        window = [[AWTWindow alloc] initWithPlatformWindow:platformWindow
                                               ownerWindow:owner
                                                 styleBits:styleBits
                                                 frameRect:frameRect
                                               contentView:contentView];
        // the window is released is CPlatformWindow.nativeDispose()

        if (window) [window.nsWindow retain];
    }];

JNF_COCOA_EXIT(env);

    return ptr_to_jlong(window ? window.nsWindow : nil);
}

/*
 * Class:     sun_lwawt_macosx_CPlatformWindow
 * Method:    nativeSetNSWindowStyleBits
 * Signature: (JII)V
 */
JNIEXPORT void JNICALL Java_sun_lwawt_macosx_CPlatformWindow_nativeSetNSWindowStyleBits
(JNIEnv *env, jclass clazz, jlong windowPtr, jint mask, jint bits)
{
JNF_COCOA_ENTER(env);

    NSWindow *nsWindow = OBJC(windowPtr);
    [ThreadUtilities performOnMainThreadWaiting:NO block:^(){

        AWTWindow *window = (AWTWindow*)[nsWindow delegate];

        // scans the bit field, and only updates the values requested by the mask
        // (this implicitly handles the _CALLBACK_PROP_BITMASK case, since those are passive reads)
        jint newBits = window.styleBits & ~mask | bits & mask;

        BOOL resized = NO;

        // Check for a change to the full window content view option.
        // The content view must be resized first, otherwise the window will be resized to fit the existing
        // content view.
        if (IS(mask, FULL_WINDOW_CONTENT)) {
            if (IS(newBits, FULL_WINDOW_CONTENT) != IS(window.styleBits, FULL_WINDOW_CONTENT)) {
                NSRect frame = [nsWindow frame];
                NSUInteger styleMask = [AWTWindow styleMaskForStyleBits:newBits];
                NSRect screenContentRect = [NSWindow contentRectForFrameRect:frame styleMask:styleMask];
                NSRect contentFrame = NSMakeRect(screenContentRect.origin.x - frame.origin.x,
                    screenContentRect.origin.y - frame.origin.y,
                    screenContentRect.size.width,
                    screenContentRect.size.height);
<<<<<<< HEAD
                NSView* view = nsWindow.contentView;
=======
                NSView* view = (NSView*)nsWindow.contentView;
>>>>>>> f0755283
                view.frame = contentFrame;
                resized = YES;
            }
        }

        // resets the NSWindow's style mask if the mask intersects any of those bits
        if (mask & MASK(_STYLE_PROP_BITMASK)) {
            [nsWindow setStyleMask:[AWTWindow styleMaskForStyleBits:newBits]];
        }

        // calls methods on NSWindow to change other properties, based on the mask
        if (mask & MASK(_METHOD_PROP_BITMASK)) {
            [window setPropertiesForStyleBits:newBits mask:mask];
        }

        window.styleBits = newBits;

        if (resized) {
            [window _deliverMoveResizeEvent];
        }
    }];

JNF_COCOA_EXIT(env);
}

/*
 * Class:     sun_lwawt_macosx_CPlatformWindow
 * Method:    nativeSetNSWindowMenuBar
 * Signature: (JJ)V
 */
JNIEXPORT void JNICALL Java_sun_lwawt_macosx_CPlatformWindow_nativeSetNSWindowMenuBar
(JNIEnv *env, jclass clazz, jlong windowPtr, jlong menuBarPtr)
{
JNF_COCOA_ENTER(env);

    NSWindow *nsWindow = OBJC(windowPtr);
    CMenuBar *menuBar = OBJC(menuBarPtr);
    [ThreadUtilities performOnMainThreadWaiting:NO block:^(){

        AWTWindow *window = (AWTWindow*)[nsWindow delegate];

        if ([nsWindow isKeyWindow]) {
            [window.javaMenuBar deactivate];
        }

        window.javaMenuBar = menuBar;

        CMenuBar* actualMenuBar = menuBar;
        if (actualMenuBar == nil) {
            actualMenuBar = [[ApplicationDelegate sharedDelegate] defaultMenuBar];
        }

        if ([nsWindow isKeyWindow]) {
            [CMenuBar activate:actualMenuBar modallyDisabled:NO];
        }
    }];

JNF_COCOA_EXIT(env);
}

/*
 * Class:     sun_lwawt_macosx_CPlatformWindow
 * Method:    nativeGetNSWindowInsets
 * Signature: (J)Ljava/awt/Insets;
 */
JNIEXPORT jobject JNICALL Java_sun_lwawt_macosx_CPlatformWindow_nativeGetNSWindowInsets
(JNIEnv *env, jclass clazz, jlong windowPtr)
{
    jobject ret = NULL;

JNF_COCOA_ENTER(env);

    NSWindow *nsWindow = OBJC(windowPtr);
    __block NSRect contentRect = NSZeroRect;
    __block NSRect frame = NSZeroRect;

    [ThreadUtilities performOnMainThreadWaiting:YES block:^(){

        frame = [nsWindow frame];
        contentRect = [NSWindow contentRectForFrameRect:frame styleMask:[nsWindow styleMask]];
    }];

    jint top = (jint)(frame.size.height - contentRect.size.height);
    jint left = (jint)(contentRect.origin.x - frame.origin.x);
    jint bottom = (jint)(contentRect.origin.y - frame.origin.y);
    jint right = (jint)(frame.size.width - (contentRect.size.width + left));

    static JNF_CLASS_CACHE(jc_Insets, "java/awt/Insets");
    static JNF_CTOR_CACHE(jc_Insets_ctor, jc_Insets, "(IIII)V");
    ret = JNFNewObject(env, jc_Insets_ctor, top, left, bottom, right);

JNF_COCOA_EXIT(env);
    return ret;
}

/*
 * Class:     sun_lwawt_macosx_CPlatformWindow
 * Method:    nativeSetNSWindowBounds
 * Signature: (JDDDD)V
 */
JNIEXPORT void JNICALL Java_sun_lwawt_macosx_CPlatformWindow_nativeSetNSWindowBounds
(JNIEnv *env, jclass clazz, jlong windowPtr, jdouble originX, jdouble originY, jdouble width, jdouble height)
{
JNF_COCOA_ENTER(env);

    NSRect jrect = NSMakeRect(originX, originY, width, height);

    // TODO: not sure we need displayIfNeeded message in our view
    NSWindow *nsWindow = OBJC(windowPtr);
    [ThreadUtilities performOnMainThreadWaiting:NO block:^(){

        AWTWindow *window = (AWTWindow*)[nsWindow delegate];

        NSRect rect = ConvertNSScreenRect(NULL, jrect);
        [window constrainSize:&rect.size];

        [nsWindow setFrame:rect display:YES];

        // only start tracking events if pointer is above the toplevel
        // TODO: should post an Entered event if YES.
        NSPoint mLocation = [NSEvent mouseLocation];
        [nsWindow setAcceptsMouseMovedEvents:NSPointInRect(mLocation, rect)];

        // ensure we repaint the whole window after the resize operation
        // (this will also re-enable screen updates, which were disabled above)
        // TODO: send PaintEvent
    }];

JNF_COCOA_EXIT(env);
}

/*
 * Class:     sun_lwawt_macosx_CPlatformWindow
 * Method:    nativeSetNSWindowMinMax
 * Signature: (JDDDD)V
 */
JNIEXPORT void JNICALL Java_sun_lwawt_macosx_CPlatformWindow_nativeSetNSWindowMinMax
(JNIEnv *env, jclass clazz, jlong windowPtr, jdouble minW, jdouble minH, jdouble maxW, jdouble maxH)
{
JNF_COCOA_ENTER(env);

    if (minW < 1) minW = 1;
    if (minH < 1) minH = 1;
    if (maxW < 1) maxW = 1;
    if (maxH < 1) maxH = 1;

    NSWindow *nsWindow = OBJC(windowPtr);
    [ThreadUtilities performOnMainThreadWaiting:NO block:^(){

        AWTWindow *window = (AWTWindow*)[nsWindow delegate];

        NSSize min = { minW, minH };
        NSSize max = { maxW, maxH };

        [window constrainSize:&min];
        [window constrainSize:&max];

        window.javaMinSize = min;
        window.javaMaxSize = max;
        [window updateMinMaxSize:IS(window.styleBits, RESIZABLE)];
    }];

JNF_COCOA_EXIT(env);
}

/*
 * Class:     sun_lwawt_macosx_CPlatformWindow
 * Method:    nativePushNSWindowToBack
 * Signature: (J)V
 */
JNIEXPORT void JNICALL Java_sun_lwawt_macosx_CPlatformWindow_nativePushNSWindowToBack
(JNIEnv *env, jclass clazz, jlong windowPtr)
{
JNF_COCOA_ENTER(env);

    NSWindow *nsWindow = OBJC(windowPtr);
    [ThreadUtilities performOnMainThreadWaiting:NO block:^(){
        [nsWindow orderBack:nil];
        // Order parent windows
        AWTWindow *awtWindow = (AWTWindow*)[nsWindow delegate];
        while (awtWindow.ownerWindow != nil) {
            awtWindow = awtWindow.ownerWindow;
            if ([AWTWindow isJavaPlatformWindowVisible:awtWindow.nsWindow]) {
                [awtWindow.nsWindow orderBack:nil];
            }
        }
        // Order child windows
        [(AWTWindow*)[nsWindow delegate] orderChildWindows:NO];
    }];

JNF_COCOA_EXIT(env);
}

/*
 * Class:     sun_lwawt_macosx_CPlatformWindow
 * Method:    nativePushNSWindowToFront
 * Signature: (J)V
 */
JNIEXPORT void JNICALL Java_sun_lwawt_macosx_CPlatformWindow_nativePushNSWindowToFront
(JNIEnv *env, jclass clazz, jlong windowPtr)
{
JNF_COCOA_ENTER(env);

    NSWindow *nsWindow = OBJC(windowPtr);
    [ThreadUtilities performOnMainThreadWaiting:NO block:^(){

        if (![nsWindow isKeyWindow]) {
            [nsWindow makeKeyAndOrderFront:nsWindow];
        } else {
            [nsWindow orderFront:nsWindow];
        }
    }];

JNF_COCOA_EXIT(env);
}

/*
 * Class:     sun_lwawt_macosx_CPlatformWindow
 * Method:    nativeSetNSWindowTitle
 * Signature: (JLjava/lang/String;)V
 */
JNIEXPORT void JNICALL Java_sun_lwawt_macosx_CPlatformWindow_nativeSetNSWindowTitle
(JNIEnv *env, jclass clazz, jlong windowPtr, jstring jtitle)
{
JNF_COCOA_ENTER(env);

    NSWindow *nsWindow = OBJC(windowPtr);
    [nsWindow performSelectorOnMainThread:@selector(setTitle:)
                              withObject:JNFJavaToNSString(env, jtitle)
                           waitUntilDone:NO];

JNF_COCOA_EXIT(env);
}

/*
 * Class:     sun_lwawt_macosx_CPlatformWindow
 * Method:    nativeRevalidateNSWindowShadow
 * Signature: (J)V
 */
JNIEXPORT void JNICALL Java_sun_lwawt_macosx_CPlatformWindow_nativeRevalidateNSWindowShadow
(JNIEnv *env, jclass clazz, jlong windowPtr)
{
JNF_COCOA_ENTER(env);

    NSWindow *nsWindow = OBJC(windowPtr);
    [ThreadUtilities performOnMainThreadWaiting:NO block:^(){
        [nsWindow invalidateShadow];
    }];

JNF_COCOA_EXIT(env);
}

/*
 * Class:     sun_lwawt_macosx_CPlatformWindow
 * Method:    nativeScreenOn_AppKitThread
 * Signature: (J)I
 */
JNIEXPORT jint JNICALL Java_sun_lwawt_macosx_CPlatformWindow_nativeScreenOn_1AppKitThread
(JNIEnv *env, jclass clazz, jlong windowPtr)
{
    jint ret = 0;

JNF_COCOA_ENTER(env);
AWT_ASSERT_APPKIT_THREAD;

    NSWindow *nsWindow = OBJC(windowPtr);
    NSDictionary *props = [[nsWindow screen] deviceDescription];
    ret = [[props objectForKey:@"NSScreenNumber"] intValue];

JNF_COCOA_EXIT(env);

    return ret;
}

/*
 * Class:     sun_lwawt_macosx_CPlatformWindow
 * Method:    nativeSetNSWindowMinimizedIcon
 * Signature: (JJ)V
 */
JNIEXPORT void JNICALL Java_sun_lwawt_macosx_CPlatformWindow_nativeSetNSWindowMinimizedIcon
(JNIEnv *env, jclass clazz, jlong windowPtr, jlong nsImagePtr)
{
JNF_COCOA_ENTER(env);

    NSWindow *nsWindow = OBJC(windowPtr);
    NSImage *image = OBJC(nsImagePtr);
    [ThreadUtilities performOnMainThreadWaiting:NO block:^(){
        [nsWindow setMiniwindowImage:image];
    }];

JNF_COCOA_EXIT(env);
}

/*
 * Class:     sun_lwawt_macosx_CPlatformWindow
 * Method:    nativeSetNSWindowRepresentedFilename
 * Signature: (JLjava/lang/String;)V
 */
JNIEXPORT void JNICALL Java_sun_lwawt_macosx_CPlatformWindow_nativeSetNSWindowRepresentedFilename
(JNIEnv *env, jclass clazz, jlong windowPtr, jstring filename)
{
JNF_COCOA_ENTER(env);

    NSWindow *nsWindow = OBJC(windowPtr);
    NSURL *url = (filename == NULL) ? nil : [NSURL fileURLWithPath:JNFNormalizedNSStringForPath(env, filename)];
    [ThreadUtilities performOnMainThreadWaiting:NO block:^(){
        [nsWindow setRepresentedURL:url];
    }];

JNF_COCOA_EXIT(env);
}

/*
 * Class:     sun_lwawt_macosx_CPlatformWindow
 * Method:    nativeGetTopmostPlatformWindowUnderMouse
 * Signature: (J)V
 */
JNIEXPORT jobject
JNICALL Java_sun_lwawt_macosx_CPlatformWindow_nativeGetTopmostPlatformWindowUnderMouse
(JNIEnv *env, jclass clazz)
{
    __block jobject topmostWindowUnderMouse = nil;

    JNF_COCOA_ENTER(env);

    [ThreadUtilities performOnMainThreadWaiting:YES block:^{
        AWTWindow *awtWindow = [AWTWindow getTopmostWindowUnderMouse];
        if (awtWindow != nil) {
            topmostWindowUnderMouse = [awtWindow.javaPlatformWindow jObject];
        }
    }];

    JNF_COCOA_EXIT(env);

    return topmostWindowUnderMouse;
}

/*
 * Class:     sun_lwawt_macosx_CPlatformWindow
 * Method:    nativeSynthesizeMouseEnteredExitedEvents
 * Signature: ()V
 */
JNIEXPORT void JNICALL Java_sun_lwawt_macosx_CPlatformWindow_nativeSynthesizeMouseEnteredExitedEvents__
(JNIEnv *env, jclass clazz)
{
    JNF_COCOA_ENTER(env);

    [ThreadUtilities performOnMainThreadWaiting:NO block:^(){
        [AWTWindow synthesizeMouseEnteredExitedEventsForAllWindows];
    }];

    JNF_COCOA_EXIT(env);
}

/*
 * Class:     sun_lwawt_macosx_CPlatformWindow
 * Method:    nativeSynthesizeMouseEnteredExitedEvents
 * Signature: (JI)V
 */
JNIEXPORT void JNICALL Java_sun_lwawt_macosx_CPlatformWindow_nativeSynthesizeMouseEnteredExitedEvents__JI
(JNIEnv *env, jclass clazz, jlong windowPtr, jint eventType)
{
JNF_COCOA_ENTER(env);

    if (eventType == NSMouseEntered || eventType == NSMouseExited) {
        NSWindow *nsWindow = OBJC(windowPtr);

        [ThreadUtilities performOnMainThreadWaiting:NO block:^(){
            [AWTWindow synthesizeMouseEnteredExitedEvents:nsWindow withType:eventType];
        }];
    } else {
        [JNFException raise:env as:kIllegalArgumentException reason:"unknown event type"];
    }
    
JNF_COCOA_EXIT(env);
}

/*
 * Class:     sun_lwawt_macosx_CPlatformWindow
 * Method:    _toggleFullScreenMode
 * Signature: (J)V
 */
JNIEXPORT void JNICALL Java_sun_lwawt_macosx_CPlatformWindow__1toggleFullScreenMode
(JNIEnv *env, jobject peer, jlong windowPtr)
{
JNF_COCOA_ENTER(env);

    NSWindow *nsWindow = OBJC(windowPtr);
    SEL toggleFullScreenSelector = @selector(toggleFullScreen:);
    if (![nsWindow respondsToSelector:toggleFullScreenSelector]) return;

    [ThreadUtilities performOnMainThreadWaiting:NO block:^(){
        [nsWindow performSelector:toggleFullScreenSelector withObject:nil];
    }];

JNF_COCOA_EXIT(env);
}

JNIEXPORT void JNICALL Java_sun_lwawt_macosx_CPlatformWindow_nativeSetEnabled
(JNIEnv *env, jclass clazz, jlong windowPtr, jboolean isEnabled)
{
JNF_COCOA_ENTER(env);

    NSWindow *nsWindow = OBJC(windowPtr);
    [ThreadUtilities performOnMainThreadWaiting:NO block:^(){
        AWTWindow *window = (AWTWindow*)[nsWindow delegate];

        [window setEnabled: isEnabled];
    }];

JNF_COCOA_EXIT(env);
}

JNIEXPORT void JNICALL Java_sun_lwawt_macosx_CPlatformWindow_nativeDispose
(JNIEnv *env, jclass clazz, jlong windowPtr)
{
JNF_COCOA_ENTER(env);

    NSWindow *nsWindow = OBJC(windowPtr);
    [ThreadUtilities performOnMainThreadWaiting:NO block:^(){
        AWTWindow *window = (AWTWindow*)[nsWindow delegate];

        if ([AWTWindow lastKeyWindow] == window) {
            [AWTWindow setLastKeyWindow: nil];
        }

        // AWTWindow holds a reference to the NSWindow in its nsWindow
        // property. Unsetting the delegate allows it to be deallocated
        // which releases the reference. This, in turn, allows the window
        // itself be deallocated.
        [nsWindow setDelegate: nil];

        [window release];
    }];

JNF_COCOA_EXIT(env);
}

JNIEXPORT void JNICALL Java_sun_lwawt_macosx_CPlatformWindow_nativeEnterFullScreenMode
(JNIEnv *env, jclass clazz, jlong windowPtr)
{
JNF_COCOA_ENTER(env);

    NSWindow *nsWindow = OBJC(windowPtr);
    [ThreadUtilities performOnMainThreadWaiting:NO block:^(){
        AWTWindow *window = (AWTWindow*)[nsWindow delegate];
        NSNumber* screenID = [AWTWindow getNSWindowDisplayID_AppKitThread: nsWindow];
        CGDirectDisplayID aID = [screenID intValue];

        if (CGDisplayCapture(aID) == kCGErrorSuccess) {
            // remove window decoration
            NSUInteger styleMask = [AWTWindow styleMaskForStyleBits:window.styleBits];
            [nsWindow setStyleMask:(styleMask & ~NSTitledWindowMask) | NSBorderlessWindowMask];

            int shieldLevel = CGShieldingWindowLevel();
            window.preFullScreenLevel = [nsWindow level];
            [nsWindow setLevel: shieldLevel];

            NSRect screenRect = [[nsWindow screen] frame];
            [nsWindow setFrame:screenRect display:YES];
        } else {
            [JNFException raise:[ThreadUtilities getJNIEnv]
                             as:kRuntimeException
                         reason:"Failed to enter full screen."];
        }
    }];

JNF_COCOA_EXIT(env);
}

JNIEXPORT void JNICALL Java_sun_lwawt_macosx_CPlatformWindow_nativeExitFullScreenMode
(JNIEnv *env, jclass clazz, jlong windowPtr)
{
JNF_COCOA_ENTER(env);

    NSWindow *nsWindow = OBJC(windowPtr);
    [ThreadUtilities performOnMainThreadWaiting:NO block:^(){
        AWTWindow *window = (AWTWindow*)[nsWindow delegate];
        NSNumber* screenID = [AWTWindow getNSWindowDisplayID_AppKitThread: nsWindow];
        CGDirectDisplayID aID = [screenID intValue];

        if (CGDisplayRelease(aID) == kCGErrorSuccess) {
            NSUInteger styleMask = [AWTWindow styleMaskForStyleBits:window.styleBits];
            [nsWindow setStyleMask:styleMask]; 
            [nsWindow setLevel: window.preFullScreenLevel];

            // GraphicsDevice takes care of restoring pre full screen bounds
        } else {
            [JNFException raise:[ThreadUtilities getJNIEnv]
                             as:kRuntimeException
                         reason:"Failed to exit full screen."];
        }
    }];

JNF_COCOA_EXIT(env);
}
<|MERGE_RESOLUTION|>--- conflicted
+++ resolved
@@ -1037,11 +1037,7 @@
                     screenContentRect.origin.y - frame.origin.y,
                     screenContentRect.size.width,
                     screenContentRect.size.height);
-<<<<<<< HEAD
-                NSView* view = nsWindow.contentView;
-=======
                 NSView* view = (NSView*)nsWindow.contentView;
->>>>>>> f0755283
                 view.frame = contentFrame;
                 resized = YES;
             }
