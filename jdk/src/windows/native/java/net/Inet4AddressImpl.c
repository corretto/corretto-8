/*
 * Copyright (c) 2000, 2013, Oracle and/or its affiliates. All rights reserved.
 * DO NOT ALTER OR REMOVE COPYRIGHT NOTICES OR THIS FILE HEADER.
 *
 * This code is free software; you can redistribute it and/or modify it
 * under the terms of the GNU General Public License version 2 only, as
 * published by the Free Software Foundation.  Oracle designates this
 * particular file as subject to the "Classpath" exception as provided
 * by Oracle in the LICENSE file that accompanied this code.
 *
 * This code is distributed in the hope that it will be useful, but WITHOUT
 * ANY WARRANTY; without even the implied warranty of MERCHANTABILITY or
 * FITNESS FOR A PARTICULAR PURPOSE.  See the GNU General Public License
 * version 2 for more details (a copy is included in the LICENSE file that
 * accompanied this code).
 *
 * You should have received a copy of the GNU General Public License version
 * 2 along with this work; if not, write to the Free Software Foundation,
 * Inc., 51 Franklin St, Fifth Floor, Boston, MA 02110-1301 USA.
 *
 * Please contact Oracle, 500 Oracle Parkway, Redwood Shores, CA 94065 USA
 * or visit www.oracle.com if you need additional information or have any
 * questions.
 */

#include <windows.h>
#include <winsock2.h>
#include <ctype.h>
#include <stdio.h>
#include <stdlib.h>
#include <malloc.h>
#include <sys/types.h>
#include <process.h>
#include <iphlpapi.h>
#include <icmpapi.h>
#include <WinError.h>

#include "java_net_InetAddress.h"
#include "java_net_Inet4AddressImpl.h"
#include "net_util.h"
#include "icmp.h"


/*
 * Returns true if hostname is in dotted IP address format. Note that this
 * function performs a syntax check only. For each octet it just checks that
 * the octet is at most 3 digits.
 */
jboolean isDottedIPAddress(const char *hostname, unsigned int *addrp) {
    char *c = (char *)hostname;
    int octets = 0;
    unsigned int cur = 0;
    int digit_cnt = 0;

    while (*c) {
        if (*c == '.') {
            if (digit_cnt == 0) {
                return JNI_FALSE;
            } else {
                if (octets < 4) {
                    addrp[octets++] = cur;
                    cur = 0;
                    digit_cnt = 0;
                } else {
                    return JNI_FALSE;
                }
            }
            c++;
            continue;
        }

        if ((*c < '0') || (*c > '9')) {
            return JNI_FALSE;
        }

        digit_cnt++;
        if (digit_cnt > 3) {
            return JNI_FALSE;
        }

        /* don't check if current octet > 255 */
        cur = cur*10 + (*c - '0');

        /* Move onto next character and check for EOF */
        c++;
        if (*c == '\0') {
            if (octets < 4) {
                addrp[octets++] = cur;
            } else {
                return JNI_FALSE;
            }
        }
    }

    return (jboolean)(octets == 4);
}

/*
 * Inet4AddressImpl
 */

/*
 * Class:     java_net_Inet4AddressImpl
 * Method:    getLocalHostName
 * Signature: ()Ljava/lang/String;
 */
JNIEXPORT jstring JNICALL
Java_java_net_Inet4AddressImpl_getLocalHostName (JNIEnv *env, jobject this) {
    char hostname[256];

    if (gethostname(hostname, sizeof hostname) == -1) {
        strcpy(hostname, "localhost");
    }
    return JNU_NewStringPlatform(env, hostname);
}

static jclass ni_iacls;
static jclass ni_ia4cls;
static jmethodID ni_ia4ctrID;
static int initialized = 0;

/*
 * Find an internet address for a given hostname.  Not this this
 * code only works for addresses of type INET. The translation
 * of %d.%d.%d.%d to an address (int) occurs in java now, so the
 * String "host" shouldn't be a %d.%d.%d.%d string. The only
 * exception should be when any of the %d are out of range and
 * we fallback to a lookup.
 *
 * Class:     java_net_Inet4AddressImpl
 * Method:    lookupAllHostAddr
 * Signature: (Ljava/lang/String;)[[B
 *
 * This is almost shared code
 */

JNIEXPORT jobjectArray JNICALL
Java_java_net_Inet4AddressImpl_lookupAllHostAddr(JNIEnv *env, jobject this,
                                                jstring host) {
    const char *hostname;
    struct hostent *hp;
    unsigned int addr[4];

    jobjectArray ret = NULL;

    if (!initialized) {
      ni_iacls = (*env)->FindClass(env, "java/net/InetAddress");
      CHECK_NULL_RETURN(ni_iacls, NULL);
      ni_iacls = (*env)->NewGlobalRef(env, ni_iacls);
      CHECK_NULL_RETURN(ni_iacls, NULL);
      ni_ia4cls = (*env)->FindClass(env, "java/net/Inet4Address");
      CHECK_NULL_RETURN(ni_ia4cls, NULL);
      ni_ia4cls = (*env)->NewGlobalRef(env, ni_ia4cls);
      CHECK_NULL_RETURN(ni_ia4cls, NULL);
      ni_ia4ctrID = (*env)->GetMethodID(env, ni_ia4cls, "<init>", "()V");
      CHECK_NULL_RETURN(ni_ia4ctrID, NULL);
      initialized = 1;
    }

    if (IS_NULL(host)) {
        JNU_ThrowNullPointerException(env, "host argument");
        return NULL;
    }
    hostname = JNU_GetStringPlatformChars(env, host, JNI_FALSE);
    CHECK_NULL_RETURN(hostname, NULL);

    /*
     * The NT/2000 resolver tolerates a space in front of localhost. This
     * is not consistent with other implementations of gethostbyname.
     * In addition we must do a white space check on Solaris to avoid a
     * bug whereby 0.0.0.0 is returned if any host name has a white space.
     */
    if (isspace(hostname[0])) {
        JNU_ThrowByName(env, JNU_JAVANETPKG "UnknownHostException", hostname);
        goto cleanupAndReturn;
    }

    /*
     * If the format is x.x.x.x then don't use gethostbyname as Windows
     * is unable to handle octets which are out of range.
     */
    if (isDottedIPAddress(hostname, &addr[0])) {
        unsigned int address;
        jobject iaObj;

        /*
         * Are any of the octets out of range?
         */
        if (addr[0] > 255 || addr[1] > 255 || addr[2] > 255 || addr[3] > 255) {
            JNU_ThrowByName(env, JNU_JAVANETPKG "UnknownHostException", hostname);
            goto cleanupAndReturn;
        }

        /*
         * Return an byte array with the populated address.
         */
        address = (addr[3]<<24) & 0xff000000;
        address |= (addr[2]<<16) & 0xff0000;
        address |= (addr[1]<<8) & 0xff00;
        address |= addr[0];

        ret = (*env)->NewObjectArray(env, 1, ni_iacls, NULL);

        if (IS_NULL(ret)) {
            goto cleanupAndReturn;
        }

        iaObj = (*env)->NewObject(env, ni_ia4cls, ni_ia4ctrID);
        if (IS_NULL(iaObj)) {
          ret = NULL;
          goto cleanupAndReturn;
        }
        setInetAddress_addr(env, iaObj, ntohl(address));
        (*env)->SetObjectArrayElement(env, ret, 0, iaObj);
        JNU_ReleaseStringPlatformChars(env, host, hostname);
        return ret;
    }

    /*
     * Perform the lookup
     */
    if ((hp = gethostbyname((char*)hostname)) != NULL) {
        struct in_addr **addrp = (struct in_addr **) hp->h_addr_list;
        int len = sizeof(struct in_addr);
        int i = 0;

        while (*addrp != (struct in_addr *) 0) {
            i++;
            addrp++;
        }

        ret = (*env)->NewObjectArray(env, i, ni_iacls, NULL);

        if (IS_NULL(ret)) {
            goto cleanupAndReturn;
        }

        addrp = (struct in_addr **) hp->h_addr_list;
        i = 0;
        while (*addrp != (struct in_addr *) 0) {
          jobject iaObj = (*env)->NewObject(env, ni_ia4cls, ni_ia4ctrID);
          if (IS_NULL(iaObj)) {
            ret = NULL;
            goto cleanupAndReturn;
          }
          setInetAddress_addr(env, iaObj, ntohl((*addrp)->s_addr));
          setInetAddress_hostName(env, iaObj, host);
          (*env)->SetObjectArrayElement(env, ret, i, iaObj);
          addrp++;
          i++;
        }
    } else if (WSAGetLastError() == WSATRY_AGAIN) {
        NET_ThrowByNameWithLastError(env,
                                     JNU_JAVANETPKG "UnknownHostException",
                                     hostname);
    } else {
        JNU_ThrowByName(env, JNU_JAVANETPKG "UnknownHostException", hostname);
    }

cleanupAndReturn:
    JNU_ReleaseStringPlatformChars(env, host, hostname);
    return ret;
}

/*
 * Class:     java_net_Inet4AddressImpl
 * Method:    getHostByAddr
 * Signature: (I)Ljava/lang/String;
 */
JNIEXPORT jstring JNICALL
Java_java_net_Inet4AddressImpl_getHostByAddr(JNIEnv *env, jobject this,
                                            jbyteArray addrArray) {
    struct hostent *hp;
    jbyte caddr[4];
    jint addr;
    (*env)->GetByteArrayRegion(env, addrArray, 0, 4, caddr);
    addr = ((caddr[0]<<24) & 0xff000000);
    addr |= ((caddr[1] <<16) & 0xff0000);
    addr |= ((caddr[2] <<8) & 0xff00);
    addr |= (caddr[3] & 0xff);
    addr = htonl(addr);

    hp = gethostbyaddr((char *)&addr, sizeof(addr), AF_INET);
    if (hp == NULL) {
        JNU_ThrowByName(env, JNU_JAVANETPKG "UnknownHostException", 0);
        return NULL;
    }
    if (hp->h_name == NULL) { /* Deal with bug in Windows XP */
        JNU_ThrowByName(env, JNU_JAVANETPKG "UnknownHostException", 0);
        return NULL;
    }
    return JNU_NewStringPlatform(env, hp->h_name);
}


static BOOL
WindowsVersionCheck(WORD wMajorVersion, WORD wMinorVersion, WORD wServicePackMajor) {
    OSVERSIONINFOEXW osvi = { sizeof(osvi), 0, 0, 0, 0, {0}, 0, 0 };
    DWORDLONG const dwlConditionMask = VerSetConditionMask(
        VerSetConditionMask(
        VerSetConditionMask(
                0, VER_MAJORVERSION, VER_GREATER_EQUAL),
                   VER_MINORVERSION, VER_GREATER_EQUAL),
                   VER_SERVICEPACKMAJOR, VER_GREATER_EQUAL);

    osvi.dwMajorVersion = wMajorVersion;
    osvi.dwMinorVersion = wMinorVersion;
    osvi.wServicePackMajor = wServicePackMajor;

    return VerifyVersionInfoW(&osvi, VER_MAJORVERSION | VER_MINORVERSION | VER_SERVICEPACKMAJOR, dwlConditionMask) != FALSE;
}

static BOOL
isVistaSP1OrGreater() {
    return WindowsVersionCheck(HIBYTE(_WIN32_WINNT_VISTA), LOBYTE(_WIN32_WINNT_VISTA), 1);
}

static jboolean
tcp_ping4(JNIEnv *env,
          jbyteArray addrArray,
          jint timeout,
          jbyteArray ifArray,
          jint ttl)
{
    jint addr;
    jbyte caddr[4];
    jint fd;
    struct sockaddr_in him;
    struct sockaddr_in* netif = NULL;
    struct sockaddr_in inf;
    int len = 0;
    WSAEVENT hEvent;
    int connect_rv = -1;
    int sz;

    /**
     * Convert IP address from byte array to integer
     */
    sz = (*env)->GetArrayLength(env, addrArray);
    if (sz != 4) {
        return JNI_FALSE;
    }
    memset((char *) &him, 0, sizeof(him));
    memset((char *) caddr, 0, sizeof(caddr));
    (*env)->GetByteArrayRegion(env, addrArray, 0, 4, caddr);
    addr = ((caddr[0]<<24) & 0xff000000);
    addr |= ((caddr[1] <<16) & 0xff0000);
    addr |= ((caddr[2] <<8) & 0xff00);
    addr |= (caddr[3] & 0xff);
    addr = htonl(addr);
    /**
     * Socket address
     */
    him.sin_addr.s_addr = addr;
    him.sin_family = AF_INET;
    len = sizeof(him);

    /**
     * If a network interface was specified, let's convert its address
     * as well.
     */
    if (!(IS_NULL(ifArray))) {
        memset((char *) caddr, 0, sizeof(caddr));
        (*env)->GetByteArrayRegion(env, ifArray, 0, 4, caddr);
        addr = ((caddr[0]<<24) & 0xff000000);
        addr |= ((caddr[1] <<16) & 0xff0000);
        addr |= ((caddr[2] <<8) & 0xff00);
        addr |= (caddr[3] & 0xff);
        addr = htonl(addr);
        inf.sin_addr.s_addr = addr;
        inf.sin_family = AF_INET;
        inf.sin_port = 0;
        netif = &inf;
    }

    /*
     * Can't create a raw socket, so let's try a TCP socket
     */
    fd = NET_Socket(AF_INET, SOCK_STREAM, 0);
    if (fd == JVM_IO_ERR) {
        /* note: if you run out of fds, you may not be able to load
         * the exception class, and get a NoClassDefFoundError
         * instead.
         */
        NET_ThrowNew(env, WSAGetLastError(), "Can't create socket");
        return JNI_FALSE;
    }
    if (ttl > 0) {
        setsockopt(fd, IPPROTO_IP, IP_TTL, (const char *)&ttl, sizeof(ttl));
    }
    /*
     * A network interface was specified, so let's bind to it.
     */
    if (netif != NULL) {
        if (bind(fd, (struct sockaddr*)netif, sizeof(struct sockaddr_in)) < 0) {
            NET_ThrowNew(env, WSAGetLastError(), "Can't bind socket");
            closesocket(fd);
            return JNI_FALSE;
        }
    }

    /*
     * Make the socket non blocking so we can use select/poll.
     */
    hEvent = WSACreateEvent();
    WSAEventSelect(fd, hEvent, FD_READ|FD_CONNECT|FD_CLOSE);

    /* no need to use NET_Connect as non-blocking */
    him.sin_port = htons(7);    /* Echo */
    connect_rv = connect(fd, (struct sockaddr *)&him, len);

    /**
     * connection established or refused immediately, either way it means
     * we were able to reach the host!
     */
    if (connect_rv == 0 || WSAGetLastError() == WSAECONNREFUSED) {
        WSACloseEvent(hEvent);
        closesocket(fd);
        return JNI_TRUE;
    } else {
        int optlen;

        switch (WSAGetLastError()) {
        case WSAEHOSTUNREACH:   /* Host Unreachable */
        case WSAENETUNREACH:    /* Network Unreachable */
        case WSAENETDOWN:       /* Network is down */
        case WSAEPFNOSUPPORT:   /* Protocol Family unsupported */
            WSACloseEvent(hEvent);
            closesocket(fd);
            return JNI_FALSE;
        }

        if (WSAGetLastError() != WSAEWOULDBLOCK) {
            NET_ThrowByNameWithLastError(env, JNU_JAVANETPKG "ConnectException",
                                         "connect failed");
            WSACloseEvent(hEvent);
            closesocket(fd);
            return JNI_FALSE;
        }

        timeout = NET_Wait(env, fd, NET_WAIT_CONNECT, timeout);

        /* has connection been established */

        if (timeout >= 0) {
            optlen = sizeof(connect_rv);
            if (getsockopt(fd, SOL_SOCKET, SO_ERROR, (void*)&connect_rv,
                           &optlen) <0) {
                connect_rv = WSAGetLastError();
            }

            if (connect_rv == 0 || connect_rv == WSAECONNREFUSED) {
                WSACloseEvent(hEvent);
                closesocket(fd);
                return JNI_TRUE;
            }
        }
    }
    WSACloseEvent(hEvent);
    closesocket(fd);
    return JNI_FALSE;
}

/**
 * ping implementation.
 * Send a ICMP_ECHO_REQUEST packet every second until either the timeout
 * expires or a answer is received.
 * Returns true is an ECHO_REPLY is received, otherwise, false.
 */
static jboolean
ping4(JNIEnv *env,
      unsigned long src_addr,
      unsigned long dest_addr,
      jint timeout,
      HANDLE hIcmpFile)
{
    // See https://msdn.microsoft.com/en-us/library/aa366050%28VS.85%29.aspx

    DWORD dwRetVal = 0;
    char SendData[32] = {0};
    LPVOID ReplyBuffer = NULL;
    DWORD ReplySize = 0;
    jboolean ret = JNI_FALSE;

<<<<<<< HEAD
    ReplySize = sizeof(ICMP_ECHO_REPLY) + sizeof(SendData);
=======
    hIcmpFile = IcmpCreateFile();
    if (hIcmpFile == INVALID_HANDLE_VALUE) {
        NET_ThrowNew(env, WSAGetLastError(), "Unable to open handle");
        return JNI_FALSE;
    }

    // https://msdn.microsoft.com/en-us/library/windows/desktop/aa366051%28v=vs.85%29.aspx
    ReplySize = sizeof(ICMP_ECHO_REPLY)   // The buffer should be large enough
                                          // to hold at least one ICMP_ECHO_REPLY
                                          // structure
                + sizeof(SendData)        // plus RequestSize bytes of data.
                + 8;                      // This buffer should also be large enough
                                          // to also hold 8 more bytes of data
                                          // (the size of an ICMP error message)

>>>>>>> d2c82e9e
    ReplyBuffer = (VOID*) malloc(ReplySize);
    if (ReplyBuffer == NULL) {
        IcmpCloseHandle(hIcmpFile);
        NET_ThrowNew(env, WSAGetLastError(), "Unable to allocate memory");
        return JNI_FALSE;
    }

    if (src_addr == 0) {
        dwRetVal = IcmpSendEcho(hIcmpFile,  // HANDLE IcmpHandle,
                                dest_addr,  // IPAddr DestinationAddress,
                                SendData,   // LPVOID RequestData,
                                sizeof(SendData),   // WORD RequestSize,
                                NULL,       // PIP_OPTION_INFORMATION RequestOptions,
                                ReplyBuffer,// LPVOID ReplyBuffer,
                                ReplySize,  // DWORD ReplySize,
                                // Note: IcmpSendEcho and its derivatives
                                // seem to have an undocumented minimum
                                // timeout of 1000ms below which the
                                // api behaves inconsistently.
                                (timeout < 1000) ? 1000 : timeout);   // DWORD Timeout
    } else {
        dwRetVal = IcmpSendEcho2Ex(hIcmpFile,  // HANDLE IcmpHandle,
                                   NULL,       // HANDLE Event
                                   NULL,       // PIO_APC_ROUTINE ApcRoutine
                                   NULL,       // ApcContext
                                   src_addr,   // IPAddr SourceAddress,
                                   dest_addr,  // IPAddr DestinationAddress,
                                   SendData,   // LPVOID RequestData,
                                   sizeof(SendData),   // WORD RequestSize,
                                   NULL,       // PIP_OPTION_INFORMATION RequestOptions,
                                   ReplyBuffer,// LPVOID ReplyBuffer,
                                   ReplySize,  // DWORD ReplySize,
                                   (timeout < 1000) ? 1000 : timeout);   // DWORD Timeout
    }

    if (dwRetVal == 0) { // if the call failed
        TCHAR *buf;
        DWORD err = WSAGetLastError();
        switch (err) {
            case ERROR_NO_NETWORK:
            case ERROR_NETWORK_UNREACHABLE:
            case ERROR_HOST_UNREACHABLE:
            case ERROR_PROTOCOL_UNREACHABLE:
            case ERROR_PORT_UNREACHABLE:
            case ERROR_REQUEST_ABORTED:
            case ERROR_INCORRECT_ADDRESS:
            case ERROR_HOST_DOWN:
            case WSAEHOSTUNREACH:   /* Host Unreachable */
            case WSAENETUNREACH:    /* Network Unreachable */
            case WSAENETDOWN:       /* Network is down */
            case WSAEPFNOSUPPORT:   /* Protocol Family unsupported */
            case IP_REQ_TIMED_OUT:
                break;
            default:
                FormatMessage(FORMAT_MESSAGE_ALLOCATE_BUFFER | FORMAT_MESSAGE_FROM_SYSTEM,
                        NULL, err, MAKELANGID(LANG_NEUTRAL, SUBLANG_DEFAULT),
                        (LPTSTR)&buf, 0, NULL);
                NET_ThrowNew(env, err, buf);
                LocalFree(buf);
                break;
        }
    } else {
        PICMP_ECHO_REPLY pEchoReply = (PICMP_ECHO_REPLY)ReplyBuffer;

        // This is to take into account the undocumented minimum
        // timeout mentioned in the IcmpSendEcho call above.
        // We perform an extra check to make sure that our
        // roundtrip time was less than our desired timeout
        // for cases where that timeout is < 1000ms.
        if (pEchoReply->Status == IP_SUCCESS
                && (int)pEchoReply->RoundTripTime <= timeout)
        {
            ret = JNI_TRUE;
        }
    }

    free(ReplyBuffer);
    IcmpCloseHandle(hIcmpFile);

    return ret;
}

/*
 * Class:     java_net_Inet4AddressImpl
 * Method:    isReachable0
 * Signature: ([bI[bI)Z
 */
JNIEXPORT jboolean JNICALL
Java_java_net_Inet4AddressImpl_isReachable0(JNIEnv *env, jobject this,
                                            jbyteArray addrArray,
                                            jint timeout,
                                            jbyteArray ifArray,
                                            jint ttl) {

    if (isVistaSP1OrGreater()) {
        jint src_addr = 0;
        jint dest_addr = 0;
        jbyte caddr[4];
        int sz;
        HANDLE hIcmpFile;

        /**
         * Convert IP address from byte array to integer
         */
        sz = (*env)->GetArrayLength(env, addrArray);
        if (sz != 4) {
          return JNI_FALSE;
        }
        memset((char *) caddr, 0, sizeof(caddr));
        (*env)->GetByteArrayRegion(env, addrArray, 0, 4, caddr);
        dest_addr = ((caddr[0]<<24) & 0xff000000);
        dest_addr |= ((caddr[1] <<16) & 0xff0000);
        dest_addr |= ((caddr[2] <<8) & 0xff00);
        dest_addr |= (caddr[3] & 0xff);
        dest_addr = htonl(dest_addr);

        /**
         * If a network interface was specified, let's convert its address
         * as well.
         */
        if (!(IS_NULL(ifArray))) {
            memset((char *) caddr, 0, sizeof(caddr));
            (*env)->GetByteArrayRegion(env, ifArray, 0, 4, caddr);
            src_addr = ((caddr[0]<<24) & 0xff000000);
            src_addr |= ((caddr[1] <<16) & 0xff0000);
            src_addr |= ((caddr[2] <<8) & 0xff00);
            src_addr |= (caddr[3] & 0xff);
            src_addr = htonl(src_addr);
        }

        hIcmpFile = IcmpCreateFile();
        if (hIcmpFile == INVALID_HANDLE_VALUE) {
            int err = WSAGetLastError();
            if (err == ERROR_ACCESS_DENIED) {
                // fall back to TCP echo if access is denied to ICMP
                return tcp_ping4(env, addrArray, timeout, ifArray, ttl);
            } else {
                NET_ThrowNew(env, err, "Unable to create ICMP file handle");
                return JNI_FALSE;
            }
        } else {
            return ping4(env, src_addr, dest_addr, timeout, hIcmpFile);
        }
    } else {
        tcp_ping4(env, addrArray, timeout, ifArray, ttl);
    }
}<|MERGE_RESOLUTION|>--- conflicted
+++ resolved
@@ -482,15 +482,6 @@
     DWORD ReplySize = 0;
     jboolean ret = JNI_FALSE;
 
-<<<<<<< HEAD
-    ReplySize = sizeof(ICMP_ECHO_REPLY) + sizeof(SendData);
-=======
-    hIcmpFile = IcmpCreateFile();
-    if (hIcmpFile == INVALID_HANDLE_VALUE) {
-        NET_ThrowNew(env, WSAGetLastError(), "Unable to open handle");
-        return JNI_FALSE;
-    }
-
     // https://msdn.microsoft.com/en-us/library/windows/desktop/aa366051%28v=vs.85%29.aspx
     ReplySize = sizeof(ICMP_ECHO_REPLY)   // The buffer should be large enough
                                           // to hold at least one ICMP_ECHO_REPLY
@@ -500,7 +491,6 @@
                                           // to also hold 8 more bytes of data
                                           // (the size of an ICMP error message)
 
->>>>>>> d2c82e9e
     ReplyBuffer = (VOID*) malloc(ReplySize);
     if (ReplyBuffer == NULL) {
         IcmpCloseHandle(hIcmpFile);
