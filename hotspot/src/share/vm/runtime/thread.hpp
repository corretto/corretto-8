--- conflicted
+++ resolved
@@ -663,11 +663,7 @@
   static void muxRelease  (volatile intptr_t * Lock) ;
 
 private:
-<<<<<<< HEAD
-#ifdef ASSERT
-=======
 #if defined(ASSERT) && defined(__APPLE__) && defined(AARCH64)
->>>>>>> ac43be22
   bool _wx_init;
   WXMode _wx_state;
   static inline void verify_wx_init(WXMode state) {
@@ -2001,11 +1997,7 @@
 #endif
 
  private:
-<<<<<<< HEAD
-  // Used by find_java_thread_from_tid 
-=======
   // Used by find_java_thread_from_tid
->>>>>>> ac43be22
   static bool is_valid_java_thread(jlong java_tid, JavaThread* jt);
 
  public:
