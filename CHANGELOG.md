# Change Log for Amazon Corretto 8

The following sections describe the changes for each release of Amazon Corretto 8.

<<<<<<< HEAD
=======
## Corretto version: 8.342.07.3

Release Date: July 22, 2022

**Target Platforms**

+ RPM-based Linux using glibc 2.12 or later, x86_64
+ Debian-based Linux using glibc 2.12 or later, x86_64
+ RPM-based Linux using glibc 2.17 or later, aarch64
+ Debian-based Linux using glibc 2.17 or later, aarch64
+ Linux using glibc 2.25 or later, Arm
+ Alpine-based Linux, x86_64
+ Windows 7 or later, x86, x86_64
+ macOS 10.15 and later, x86_64
+ macOS 11.0 and later, aarch64

The following issues are addressed in 8.342.07.3

| Issue Name          | Platform | Description                           | Link |
|---------------------| --- |---------------------------------------| --- |
| Revert JDK-8194154 | All | Revert "8194154: System property user.dir should not be changed" | [JDK-8290832](https://bugs.openjdk.org/browse/JDK-8290832) / [JDK-8194154](https://bugs.openjdk.org/browse/JDK-8194154) |
| Fix macOS packaging | macOS | Update macos packaging logic to avoid duplicate paths after installation | [#409](https://github.com/corretto/corretto-8/pull/409) |

## Corretto version: 8.342.07.2
 
Release Date: July 19, 2022
 
**Target Platforms**
 
+ Amazon Linux 2022, x86_64
+ Amazon Linux 2022, aarch64
 
The following issues are addressed in 8.342.07.2
 
| Issue Name          | Platform | Description                           | Link |
|---------------------| --- |---------------------------------------| --- |
| Disable LinkTimeOptimization | Amazon Linux 2022 | Additional fixes for Amazon Linux 2022 | | 
 

>>>>>>> b69e220b
## Corretto version: 8.342.07.1

Release Date: July 19, 2022

**Target Platforms**

+ RPM-based Linux using glibc 2.12 or later, x86_64
+ Debian-based Linux using glibc 2.12 or later, x86_64
+ RPM-based Linux using glibc 2.17 or later, aarch64
+ Debian-based Linux using glibc 2.17 or later, aarch64
+ Linux using glibc 2.25 or later, Arm
+ Alpine-based Linux, x86_64
+ Windows 7 or later, x86, x86_64
+ macOS 10.15 and later, x86_64
+ macOS 11.0 and later, aarch64

The following issues are addressed in 8.342.07.1

| Issue Name          | Platform | Description                           | Link |
|---------------------| --- |---------------------------------------| --- |
| Import jdk8u342-b07 | All | Updates Corretto baseline to OpenJDK 8u342-b07 | [jdk8u342-b08](https://github.com/openjdk/jdk8u/releases/tag/jdk8u342-b07)
| Update CACerts      | All | Pull in the latest CA Certificates from Amazon Linux | [PR #403](https://github.com/corretto/corretto-8/pull/403) |
| Fix builds on Alpine 3.13 | Alpine Linux 3.13 | Backport [JDK-8263718](https://bugs.openjdk.org/browse/JDK-8263718) to fix builds on alpine-3.13 | [PR #397](https://github.com/corretto/corretto-8/pull/397) |
| Alpine package missing "provides" variable | Alpine Linux | Add `provides java-jdk` for Corretto apline packages | [Issues #391](https://github.com/corretto/corretto-8/issues/391) |
| Update OS detection code to recognize Windows 10/11 | Windows 10/11 | Backport [JDK-8071530](https://bugs.openjdk.org/browse/JDK-8071530) to recognize Windows 10 and [JDK-8274840](https://bugs.openjdk.org/browse/JDK-8274840) to recognize Windows 11 when calling `System.getProperty("os.name")` | [Issues #396](https://github.com/corretto/corretto-8/issues/396) |
| Migrate pkg builds to productbuild from packages | macOS       | Updates to macos packaging                                                           | [PR #390](https://github.com/corretto/corretto-8/pull/390) |
| Enable bundled zlib library via Gradle           | macOS       | Updates to use bundled (not the system) version of the zlib library on macOS aarch64 | [PR #404](https://github.com/corretto/corretto-8/pull/404) |
| AL2022 updates                                   | AL2, AL2022 | Updates to support Corretto in Amazon Linux 2022                                     | [PR #394](https://github.com/corretto/corretto-8/pull/394) [PR #398](https://github.com/corretto/corretto-8/pull/398) [PR #407](https://github.com/corretto/corretto-8/pull/407) |

The following CVEs are addressed in 8.342.07.1

| CVE            | CVSS | Component        |
|----------------|------|------------------|
| CVE-2022-34169 | 7.5  | xml/jaxp         |
| CVE-2022-21541 | 5.9  | hotspot/runtime  |
| CVE-2022-21540 | 5.3  | hotspot/compiler |

## Corretto version: 8.332.08.1

Release Date: April 19, 2022

**Target Platforms**

+ RPM-based Linux using glibc 2.12 or later, x86_64
+ Debian-based Linux using glibc 2.12 or later, x86_64
+ RPM-based Linux using glibc 2.17 or later, aarch64
+ Debian-based Linux using glibc 2.17 or later, aarch64
+ Linux using glibc 2.25 or later, Arm
+ Alpine-based Linux, x86_64
+ Windows 7 or later, x86, x86_64
+ macOS 10.13 and later, x86_64
+ macOS 11.0 and later, aarch64

The following issues are addressed in 8.332.08.1

| Issue Name          | Platform | Description                           | Link |
|---------------------| --- |---------------------------------------| --- |
| Import jdk8u332-b08 | All | Updates Corretto baseline to OpenJDK 8u332-b08 | [jdk8u332-b08](https://github.com/openjdk/jdk8u/releases/tag/jdk8u332-b08)
| Update zlib         | All | CVE-2018-25032: based upon our analysis, OpenJDK/Corretto is not affected by CVE-2018-25032, because the zlib "memLevel" parameter is not settable and is fixed at 8, and the usage of the Z_FIXED strategy is prevented. With these settings there is no way to invoke the issue described in the CVE and we only include this fix out of an abundance of caution. | |

The following CVEs are addressed in 8.332.08.1

| CVE | CVSS | Component |
| --- | --- | --- |
| CVE-2022-21476 | 7.5 | security-libs/java.security |
| CVE-2022-21496 | 5.3 | core-libs/javax.naming |
| CVE-2022-21434 | 5.3 | core-libs/java.lang |
| CVE-2022-21426 | 5.3 | xml/jaxp |
| CVE-2022-21443 | 3.7 | security-libs/java.security |

## Corretto version: 8.322.06.3

Release Date: January 25, 2022

The following platforms are updated in this release.

**Target Platforms**
+  Amazon Linux 2 x86_64 and aarch64

The following issues are addressed in 8.322.06.3

| Issue Name | Platform | Description | Link |
| --- | --- | --- | --- |
| Update JavaFX | Amazon Linux 2 | Rebuild with the latest JavaFX | |



## Corretto version: 8.322.06.2

Release Date: January 18, 2022

The following platforms are updated in this release.

**Target Platforms**
+  RPM-based Linux using glibc 2.12 or later, x86_64
+  Debian-based Linux using glibc 2.12 or later, x86_64
+  RPM-based Linux using glibc 2.17 or later, aarch64
+  Debian-based Linux using glibc 2.17 or later, aarch64
+  Alpine-based Linux, x86_64


The following issues are addressed in 8.322.06.2

| Issue Name | Platform | Description | Link |
| --- | --- | --- | --- |
| Fix RPM and Deb issues | RPM/Deb Based | Fix issue with RPM and Deb alternatives | [#352](https://github.com/corretto/corretto-8/issues/352)]|

## Corretto version: 8.322.06.1

Release Date: January 18, 2022

The following platforms are updated in this release.

**Target Platforms**
+  RPM-based Linux using glibc 2.12 or later, x86_64
+  Debian-based Linux using glibc 2.12 or later, x86_64
+  RPM-based Linux using glibc 2.17 or later, aarch64
+  Debian-based Linux using glibc 2.17 or later, aarch64
+  Alpine-based Linux, x86_64
+  Windows 7 or later, x86, x86_64
+  macOS 10.10 and later, x86_64


The following issues are addressed in 8.322.06.1

| Issue Name | Platform | Description | Link |
| --- | --- | --- | --- |
| Update Corretto to 8.322.06 | All | Update Corretto 8 patch set to 8.322.06. Update the security baseline to OpenJDK8u322. ||
| Fix Windows x86 crashes in Swing apps | Windows x86 | Swing Application crashes / hangs since update from 8.275.01.1 to 8.282.08.1 | [#305](https://github.com/corretto/corretto-8/issues/305) |
| Use SHA256 hashes in RPM File Digest | RPM-based Linux | Update plugins to support FIPS compliant file digests in generated RPMs | [#344](https://github.com/corretto/corretto-8/issues/344) |
| Sign Mac bundle | Macos x64 | The Macos tgz contained signed files, but was not signed as a bundle. | |
| Update Amazon CACerts | All | Pull in the latest CA Certificates from Amazon Linux | |

The following CVEs are addressed in 8.322.06.1

| CVE | CVSS | Component |
| --- | --- | --- |
| CVE-2022-21341 | 5.3 | core-libs/java.io:serialization |
| CVE-2022-21365 | 5.3 | client-libs/javax.imageio |
| CVE-2022-21282 | 5.3 | xml/jaxp |
| CVE-2022-21305 | 5.3 | hotspot/compiler |
| CVE-2022-21299 | 5.3 | xml/jaxp |
| CVE-2022-21296 | 5.3 | xml/jaxp |
| CVE-2022-21349 | 5.3 | client-libs/2d |
| CVE-2022-21283 | 5.3 | core-libs/java.util |
| CVE-2022-21340 | 5.3 | security-libs/java.security |
| CVE-2022-21293 | 5.3 | core-libs/java.lang |
| CVE-2022-21294 | 5.3 | core-libs/java.util |
| CVE-2022-21360 | 5.3 | client-libs/javax.imageio |
| CVE-2022-21248 | 3.7 | core-libs/java.io:serialization |


## Corretto version: 8.312.07.1

Release Date: October 19, 2021

The following platforms are updated in this release.

**Target Platforms**
+  RPM-based Linux using glibc 2.12 or later, x86_64
+  Debian-based Linux using glibc 2.12 or later, x86_64
+  RPM-based Linux using glibc 2.17 or later, aarch64
+  Debian-based Linux using glibc 2.17 or later, aarch64
+  Alpine-based Linux, x86_64
+  Windows 7 or later, x86, x86_64
+  macOS 10.10 and later, x86_64


The following issues are addressed in 8.312.07.1

| Issue Name | Platform | Description | Link |
| --- | --- | --- | --- |
| Update Corretto to 8.312.07 | All | Update Corretto 8 patch set to 8.312.07. Update the security baseline to OpenJDK8u312. ||
| Fix issue with jcmd and other tools on Alpine Linux | Alpine Linux | Commands such as jcmd failed when the java process id was 1 in Alpine Docker images. | [#321](https://github.com/corretto/corretto-8/pull/321) |
| Update version strings to recommended formats | macOS | Fix incorrect reporting of version numbers in Corretto 8 .pkg metadata | [#329](https://github.com/corretto/corretto-8/pull/329) |
| Fix for Font rendering corruption | macOS | Fix for font rendering corruption issue reported in [#333](https://github.com/corretto/corretto-8/issues/333) | [#335](https://github.com/corretto/corretto-8/pull/335) |
| Enable building with XCode 13 | macOS | Enable builds with the most recent versions of macOS / XCode | [#334](https://github.com/corretto/corretto-8/pull/334) |

The following CVEs are addressed in 8.312.07.1

| CVE | CVSS | Component |
| --- | --- | --- |
| CVE-2021-35567 | 6.8 | security-libs/java.security |
| CVE-2021-35550 | 5.9 | security-libs/javax.net.ssl |
| CVE-2021-35586 | 5.3 | client-libs/javax.imageio |
| CVE-2021-35564 | 5.3 | security-libs/java.security |
| CVE-2021-35561 | 5.3 | core-libs/java.util |
| CVE-2021-35565 | 5.3 | core-libs/java.net |
| CVE-2021-35559 | 5.3 | client-libs/javax.swing |
| CVE-2021-35578 | 5.3 | security-libs/javax.net.ssl |
| CVE-2021-35556 | 5.3 | client-libs/javax.swing |
| CVE-2021-35603 | 3.7 | security-libs/javax.net.ssl |
| CVE-2021-35588 | 3.1 | hotspot/runtime |

## Corretto version: 8.302.08.1

Release Date: Jul 20, 2021

The following platforms are updated in this release.

**Target Platforms**
+  RPM-based Linux using glibc 2.12 or later, x86_64
+  Debian-based Linux using glibc 2.12 or later, x86_64
+  RPM-based Linux using glibc 2.17 or later, aarch64
+  Debian-based Linux using glibc 2.17 or later, aarch64
+  Alpine-based Linux, x86_64
+  Windows 7 or later, x86, x86_64
+  macOS 10.10 and later, x86_64


The following issues are addressed in 8.302.08.1

| Issue Name | Platform | Description | Link |
| --- | --- | --- | --- |
| Update Corretto to 8.302.08.1  |  All  |  Update Corretto 8 patch set to 8.302.08.1. Update the security baseline to OpenJDK 8u302.  | |
| Remove root certificates with 1024 bit keys | All | Removed all root certificates with 1024 bit keys.  | [JDK-8243559](https://bugs.openjdk.java.net/browse/JDK-8243559) |
| Enable building with XCode 12 | macOS | Enable builds with the most recent versions of macOS / XCode | [JDK-8267545](https://bugs.openjdk.java.net/browse/JDK-8267545) |
| Corretto8 JRE MSI | Windows | Provide JRE MSI installer on both x86 and x86_64 | [corretto-8#108](https://github.com/corretto/corretto-8/pull/108) |

The following CVEs are addressed in 8.302.08.1

| CVE | CVSS | Component |
| --- | --- | --- |
| CVE-2021-2388  | 7.5 | hotspot/compiler
| CVE-2021-2369  | 4.3 | security-libs/java.security
| CVE-2021-2341  | 3.1 | core-libs/java.net

## Corretto version: 8.292.10.1

Release Date: Apr 20, 2021

The following platforms are updated in this release.

**Target Platforms**
+  RPM-based Linux using glibc 2.12 or later, x86_64
+  Debian-based Linux using glibc 2.12 or later, x86_64
+  RPM-based Linux using glibc 2.17 or later, aarch64
+  Debian-based Linux using glibc 2.17 or later, aarch64
+  Alpine-based Linux, x86_64
+  Windows 7 or later, x86, x86_64
+  macOS 10.10 and later, x86_64


The following issues are addressed in 8.292.10.1

| Issue Name | Platform | Description | Link |
| --- | --- | --- | --- |
| Update Corretto to 8.292.10.1  |  All  |  Update Corretto 8 patch set to 8.292.10.1. Update the security baseline to OpenJDK 8u292.  | |
| Remove expired certificates | All | Removed expired certificates thawtepremiumserverca and verisigntsaca | |
| Update Aarch64 port | Linux aarch64 | Replace the IcedTea based aarch64 port with the one in OpenJDK8u | |
| Enable TLS 1.0 and 1.1 | All | Re-enable TLS 1.0 and 1.1 which have been disabled in upstream 8u292 | |
| 8033289: clang: clean up unused function warning | All | Fixes a warning that appears building with clang (macOS) | [JDK-8033289](https://bugs.openjdk.java.net/browse/JDK-8033289) |
| 8265238: [macos] build failure in OpenJDK8u after JDK-8211301 in older xcode  | macOS | Fixes an error when using Xcode 6.3 |[JDK-8265238](https://bugs.openjdk.java.net/browse/JDK-8265238) |

The following CVEs are addressed in 8.292.10.1

| CVE | CVSS | Component |
| --- | --- | --- |
| CVE-2021-2161  | 5.9 | core-libs/java.io
| CVE-2021-2163  | 5.3 | security-libs/java.security

## Corretto version: 8.282.08.1

Release Date: Jan 19, 2021

The following platforms are updated in this release.

**Target Platforms**
+  RPM-based Linux using glibc 2.12 or later, x86_64
+  Debian-based Linux using glibc 2.12 or later, x86_64
+  RPM-based Linux using glibc 2.17 or later, aarch64
+  Debian-based Linux using glibc 2.17 or later, aarch64
+  Alpine-based Linux, x86_64
+  Windows 7 or later, x86, x86_64
+  macOS 10.10 and later, x86_64


The following issues are addressed in 8.282.08.1

| Issue Name | Platform | Description | Link |
| --- | --- | --- | --- |
| Update Corretto to 8.282.08.1  |  All  |  Update Corretto 8 patch set to 8.272.10.3. Update the security baseline to OpenJDK 8u282.  | |
| Update windows build toolchain to VS2013 | Windows | Update the Windows build tool from VS2010 to VS2013 | [corretto-8#278](https://github.com/corretto/corretto-8/pull/278) |
| Integrate Alpine port | Linux | Alpine port used to be in different branch to avoid build issue on other Linux platforms. This has been addressed. | |

This version addresses a number of vulnerabilities that do not have an associated CVE.

## Corretto version: 8.275.01.1

Release Date: Nov 4, 2020

 The following platforms are updated in this release.

**Target Platforms**

+  RPM-based Linux using glibc 2.12 or later, x86_64
+  Debian-based Linux using glibc 2.12 or later, x86_64
+  RPM-based Linux using glibc 2.17 or later, aarch64
+  Debian-based Linux using glibc 2.17 or later, aarch64
+  Windows 7 or later, x86, x86_64
+  macOS 10.10 and later, x86_64


The following issues are addressed in 8.275.01.1

| Issue Name | Platform | Description | Link |
| --- | --- | --- | --- |
| jdk8u275-b01: Import from upstream  |  all  |  Update Corretto baseline to OpenJDK jdk8u275-b01 | |
| 8255603: Memory/Performance regression after JDK-8210985| all | Fixes a problem with the initial size of SSLSessionCache being too big | [JDK-8255603](https://bugs.openjdk.java.net/browse/JDK-8255603) |


## Corretto version: 8.272.10.3

Release Date: Oct 21, 2020

 The following platforms are updated in this release.

**Target Platforms**
+  RPM-based Linux using glibc 2.12 or later, x86_64
+  Debian-based Linux using glibc 2.12 or later, x86_64
+  RPM-based Linux using glibc 2.17 or later, aarch64
+  Debian-based Linux using glibc 2.17 or later, aarch64
+  Windows 7 or later, x86, x86_64
+  macOS 10.10 and later, x86_64

The following issues are addressed in 8.272.10.3


| Issue Name | Platform | Description | Link |
| --- | --- | --- | --- |
| Update Corretto to 8.272.10.3  |  All  |  Update Corretto 8 patch set to 8.272.10.3. Update the security baseline to OpenJDK 8u272.  |   |
| On AL2 AARCH64 builds use -moutline-atomics flags | Amazon Linux 2 aarch64 | Improves performance on aarch64 systems | |
| Allow passing OpenJFX source location as Gradle property | Linux x86_64 & macOS | Allows building with OpenJFX in a custom location | |

The following CVEs are addressed in 8.272.10.3

| CVE | CVSS | Component |
| --- | --- | --- |
| CVE-2020-14803  | 5.3 | core-libs/java.io
| CVE-2020-14792  | 4.2 | hotspot/compiler
| CVE-2020-14782  | 3.7 | security-libs/java.security
| CVE-2020-14797  | 3.7 | core-libs/java.nio
| CVE-2020-14781  | 3.7 | core-libs/javax.naming
| CVE-2020-14779  | 3.7 | core-libs/java.io:serialization
| CVE-2020-14796  | 3.1 | core-libs/java.io
| CVE-2020-14798  | 3.1 | core-libs/java.io

## Corretto version: 8.265.01.1

Release Date: Jul 29, 2020

 The following platforms are updated in this release.

**Target Platforms**
+  RPM-based Linux using glibc 2.12 or later, x86_64
+  Debian-based Linux using glibc 2.12 or later, x86_64
+  RPM-based Linux using glibc 2.17 or later, aarch64
+  Debian-based Linux using glibc 2.17 or later, aarch64
+  Windows 7 or later, x86, x86_64
+  macOS 10.10 and later, x86_64

The following issues are addressed in 8.265.01.1


| Issue Name | Platform | Description | Link |
| --- | --- | --- | --- |
| Update Corretto to 8.265.01.1  |  All  |  Updates corretto to be based on OpenJDK 8u265b01  |   |
| 8249677: Regression after JDK-8237117: Better ForkJoinPool behavior  |  All  |  Fixes a regression added to ForkJoinPool in 8.262.10.1.  | [JDK-8249677](https://bugs.openjdk.java.net/browse/JDK-8249677)  |
| Exclude Alpine patches | Linux | Alpine related patches are built independently | |

## Corretto version: 8.262.10.2

Release Date: Jul 14, 2020

 The following platforms are updated in this release.

**Target Platforms**
+  Alpine-based Linux, x86_64

The following issues are addressed in 8.262.10.2

| Issue Name | Platform | Description | Link |
| --- | --- | --- | --- |
| Corretto Alpine GA | Linux | Corretto 8 on Alpine Linux is now general available | |

## Corretto version: 8.262.10.1

Release Date: Jul 14, 2020

 The following platforms are updated in this release. 

**Target Platforms**
+  RPM-based Linux using glibc 2.12 or later, x86_64 
+  Debian-based Linux using glibc 2.12 or later, x86_64 
+  RPM-based Linux using glibc 2.17 or later, aarch64 
+  Debian-based Linux using glibc 2.17 or later, aarch64
+  Windows 7 or later, x86, x86_64 
+  macOS 10.10 and later, x86_64 

The following issues are addressed in 8.262.10.1


| Issue Name | Platform | Description | Link | 
| --- | --- | --- | --- | 
| Update Corretto to 8.262.10.1  |  All  |  Update Corretto 8 patch set to 8.262.10.1. Update the security baseline to OpenJDK 8u262.  |   |
| Update aarch64 port to IcedTea 3.16.0 | Linux |  Sync corretto-8 aarch64 port with IcedTea 3.16.0 | [icedtea-3.16.0](http://icedtea.classpath.org/hg/icedtea8/rev/c2851d8a1375) |
| Update Amazon linux cacerts	| All | Updates the set of certificates from Amazon Linux bundled with Corretto | |
| Remove expired certificates | All | Removed three expired CA certificates present in upstream | |
| Enable JDK Flight Recorder | All | Enable JDK Flight Recorder feature in Corretto 8 | [JDK-8223147](https://bugs.openjdk.java.net/browse/JDK-8223147) |
| Backport JDK-8186090 | Linux | 8186090: java.nio.Bits.unaligned() doesn't handle aarch64 | [corretto8#248](https://github.com/corretto/corretto-8/issues/248) |

The following CVEs are addressed in 8.262.10.1

| CVE | CVSS | Component |
| --- | --- | --- |
| CVE-2020-14583 | 8.3 | core-libs/java.io
| CVE-2020-14664 | 8.3 | javafx/graphics
| CVE-2020-14593 | 7.4 | client-libs/2d
| CVE-2020-14621 | 5.3 | xml/jaxp
| CVE-2020-14556 | 4.8 | core-libs/java.util.concurrent
| CVE-2020-14577 | 3.7 | security-libs/javax.net.ssl
| CVE-2020-14578 | 3.7 | security-libs/java.security
| CVE-2020-14579 | 3.7 | security-libs/java.security
| CVE-2020-14581 | 3.7 | client-libs/2d

## Corretto version: 8.252.09.2

Release Date: Apr 17, 2020

 The following platforms are updated in this release. 

**Target Platforms**
+  Windows 7 or later, x86_64 

The following issues are addressed in 8.252.09.2


| Issue Name | Platform | Description | Link | 
| --- | --- | --- | --- | 
| Fix Windows x64 signing error  | Windows x64  | Corretto8 for Windows x64 had a defective sunec.dll | [corretto-8#230](https://github.com/corretto/corretto-8/issues/230)  |

## Corretto version: 8.252.09.1

Release Date: Apr 14, 2020

 The following platforms are updated in this release. 

**Target Platforms**
+  RPM-based Linux using glibc 2.12 or later, x86_64 
+  Debian-based Linux using glibc 2.12 or later, x86_64 
+  RPM-based Linux using glibc 2.17 or later, aarch64 
+  Debian-based Linux using glibc 2.17 or later, aarch64
+  Windows 7 or later, x86, x86_64 
+  macOS 10.10 and later, x86_64 

The following issues and enhancements are addressed in 8.252.09.1


| Issue Name | Platform | Description | Link | 
| --- | --- | --- | --- | 
| Update Corretto to 8.252.09.1  |  All  |  Update Corretto 8 patch set to 8.252.09.1. Update the security baseline to OpenJDK 8u252.  |   |
| Additional provides for debian packages | debian-based Linux | Add old java (headless) runtime provides to the debian package (Java2) | [corretto-8#190](https://github.com/corretto/corretto-8/issues/190) |
| hsdis library not picked up correctly on expected paths  | Windows  |  Fixes a portability issue in hsdis with the file separator.  |  [JDK-8043264](https://bugs.openjdk.java.net/browse/JDK-8043264)  | 
| Update build logic to handle certificates post build | All | Ensure Corretto still ships the expected set of ca certificates after [JDK-8193255](https://bugs.openjdk.java.net/browse/JDK-8193255) was backported into upstream |  |
| Fix CHANGELOG.md for 8.242.07.1 | All | [corretto-8#193](https://github.com/corretto/corretto-8/issues/193) was not fixed in this release |  | 

The following CVEs are addressed in 8.252.09.1

| CVE | CVSS | Component |
| --- | --- | --- |
| CVE-2020-2803 | 8.3 | core-libs/java.nio |
| CVE-2020-2805 | 8.3 | core-libs/java.io |
| CVE-2020-2781 | 5.3 | security-libs/java.security |
| CVE-2020-2830 | 5.3 | core-libs/java.util |
| CVE-2020-2800 | 4.8 | core-libs/java.net |
| CVE-2020-2754 | 3.7 | core-libs/javax.script |
| CVE-2020-2755 | 3.7 | core-libs/javax.script |
| CVE-2020-2773 | 3.7 | security-libs/javax.xml.crypto |
| CVE-2020-2756 | 3.7 | core-libs/java.io:serialization |
| CVE-2020-2757 | 3.7 | core-libs/java.io:serialization |


## Corretto version: 8.242.08.1-1

Release Date: Feb 5, 2020

 The following platform is updated in this release.

**Target Platforms**
+  macOS 10.10 and later, x86_64

The following issues and enhancements are addressed in 8.242.08.1-1

| Issue Name | Platform | Description | Link | 
| --- | --- | --- | --- | 
| Fixed tgz packaging error in 8.242.08.1  |  macOS  |  A packaging error was found in the macOS tar.gz in 8.242.08.1. The mac installer (pkg) is not affected. |   | 

## Corretto version: 8.242.08.1

Release Date: Jan 18, 2020

 The following platforms are updated in this release. 

**Target Platforms**
+  RPM-based Linux using glibc 2.12 or later, x86_64 
+  Debian-based Linux using glibc 2.12 or later, x86_64 
+  RPM-based Linux using glibc 2.17 or later, aarch64 
+  Debian-based Linux using glibc 2.17 or later, aarch64 
+  Windows 7 or later, x86, x86_64 
+  macOS 10.10 and later, x86_64 

The following issues and enhancements are addressed in 8.242.08.1

| Issue Name | Platform | Description | Link | 
| --- | --- | --- | --- | 
| Update Corretto to 8.242.08.1.  |  All  |  Update Corretto to 8.242.08.1.  |   | 
| Missing memory barriers for CMS collector | aarch64 | Missing StoreStore barriers in C1 generated code for CMS | [corretto-8#201](https://github.com/corretto/corretto-8/issues/201)  |

## Corretto version: 8.242.07.1

Release Date: Jan 14, 2020

 The following platforms are updated in this release. 

**Target Platforms**
+  RPM-based Linux using glibc 2.12 or later, x86_64 
+  Debian-based Linux using glibc 2.12 or later, x86_64 
+  RPM-based Linux using glibc 2.17 or later, aarch64 
+  Debian-based Linux using glibc 2.17 or later, aarch64 
+  Windows 7 or later, x86, x86_64 
+  macOS 10.10 and later, x86_64 

The following issues and enhancements are addressed in 8.242.07.1


| Issue Name | Platform | Description | Link | 
| --- | --- | --- | --- | 
| Additional provides for debian packages | debian-based Linux | Add old java (headless) runtime provides to the debian package (Java5-8) | [corretto-8#190](https://github.com/corretto/corretto-8/issues/190) |



The following CVEs are addressed in 8.242.07.1


| CVE # | Component Affected | 
| --- | --- | 
|  CVE-2020-2604  |  Serialization  | 
|  CVE-2020-2601  |  Security  | 
|  CVE-2020-2655  |  JSSE  | 
|  CVE-2020-2593  |  Networking  | 
|  CVE-2020-2654  |  Libraries  | 
|  CVE-2020-2590  |  Security  | 
|  CVE-2020-2659  |  Networking  | 
|  CVE-2020-2583  |  Serialization  | 
|  CVE-2019-13117 |   OpenJFX (libxslt)
|  CVE-2019-13118 |  OpenJFX (libxslt)
|  CVE-2019-16168 |  OpenJFX (SQLite)
|  CVE-2020-2585  |  OpenJFX

## Corretto version: 8.232.09.2

Release Date: Nov 20, 2019

 The following platforms are updated in this release. 

**Target Platforms**
+  macOS 10.10 and later, x86_64 

The following issues and enhancements are addressed in 8.232.09.2.


| Issue Name | Platform | Description | Link | 
| --- | --- | --- | --- | 
|  Java2D Queue Flusher crash when closing lid and/or switching away from external monitors  |  macOS  |  JVM crashes when closing the lid of the macbook or switching between different monitors. This issue was reproducible in both OpenJDK8 and 11.  |  [corretto-11#46](https://github.com/corretto/corretto-11/issues/46)  | 



## October 2019 critical patch update: 8.232.09.1: Amazon Corretto 8

Release Date: Oct 15, 2019

 The following platforms are updated in this release. 

**Target Platforms**
+  RPM-based Linux using glibc 2.12 or later, x86_64 
+  Debian-based Linux using glibc 2.12 or later, x86_64 
+  RPM-based Linux using glibc 2.17 or later, aarch64 
+  Debian-based Linux using glibc 2.17 or later, aarch64 
+  Windows 7 or later, x86, x86_64 
+  macOS 10.10 and later, x86_64 

The following issues and enhancements are addressed in 8.232.09.1.


| Issue Name | Platform | Description | Link | 
| --- | --- | --- | --- | 
|  Update Corretto to 8.232.09.1  |  All  |  Update Corretto 8 patch set to 8.232.09.1. Update the security baseline to OpenJDK 8u232.  |   | 
|  Explicitly convert `_lh_array_tag_type_value` from unsigned to int  |  macOS  |  This is caused by the backport of [JDK-8152856](https://bugs.openjdk.java.net/browse/JDK-8152856). It caused `_lh_array_tag_obj_value` being implicitly converted to unsigned int during the compilation.  |   | 
|  Turn on the `-Wreturn-type` warning  |  All  |  This is a backport of [JDK-8062808](https://bugs.openjdk.java.net/browse/JDK-8062808), which help catching missing return statements earlier in the development cycle.  |   | 

The following CVEs are addressed in 8.232.09.1.


| CVE # | Component Affected | 
| --- | --- | 
|  CVE-2019-2949  |  security-libs/javax.net.ssl  | 
|  CVE-2019-2989  |  core-libs/java.net  | 
|  CVE-2019-2958  |  core-libs/java.lang  | 
|  CVE-2019-2975  |  core-libs/javax.script  | 
|  CVE-2019-2999  |  tools/javadoc  | 
|  CVE-2019-2964  |  core-libs/java.util.regex  | 
|  CVE-2019-2962  |  client-libs/2d  | 
|  CVE-2019-2973  |  xml/jaxp  | 
|  CVE-2019-2978  |  core-libs/java.net  | 
|  CVE-2019-2981  |  xml/jaxp  | 
|  CVE-2019-2983  |  client-libs/2d  | 
|  CVE-2019-2987  |  client-libs/2d  | 
|  CVE-2019-2988  |  client-libs/2d  | 
|  CVE-2019-2992  |  client-libs/2d  | 
|  CVE-2019-2894  |  security-libs/javax.net.ssl  | 
|  CVE-2019-2933  |  core-libs  | 
|  CVE-2019-2945  |  core-libs/java.net  | 

## GA release: 8.222.10.4: Amazon Corretto 8

Release Date: Sept 17, 2019

 The following platforms are updated in this release. 

**Target Platforms**
+  RPM-based Linux using glibc 2.17 or later, aarch64 
+  Debian-based Linux using glibc 2.17 or later, aarch64 

The following issues and enhancements are addressed in 8.222.10.4.


| Issue Name | Platform | Description | Link | 
| --- | --- | --- | --- | 
|  Update Corretto 8.222.10.4 RC to 8.222.10.4 GA.  |  aarch64  |  Amazon Corretto 8.222.10.4 for aarch64 is now GA.  |   | 

## Corretto version 8.222.10.2 for Amazon Linux 2 Release Candidate

Release Date: September 04, 2019

The following platforms are updated in this release.

**Target Platforms**
+  Amazon Linux 2, x64 and aarch64. 

The following enhancement is addressed in 8.222.10.2.


| Issue Name | Platform | Description | Link | 
| --- | --- | --- | --- | 
|  Update Corretto to 8.222.10.2.  |  Amazon Linux 2, x64 and aarch64  |  Update Corretto to 8.222.10.2.  |   | 

## Corretto version 8.222.10.4 for aarch64 Release Candidate

Release Date: July 26, 2019

The following platforms are updated in this release.

**Target Platforms**
+  RPM-based Linux using glibc 2.17 or later, aarch64 
+  Debian-based Linux using glibc 2.17 or later, aarch64 

The following enhancement is addressed in 8.222.10.4.


| Issue Name | Platform | Description | Link | 
| --- | --- | --- | --- | 
|  Update Corretto to 8.222.10.4.  |  aarch64  |  Update aarch64 backend. Update Corretto 8 patch set to 8.222.10.4.  |   | 

## Corretto version 8.222.10.3

Release Date: July 16, 2019

The following platforms are updated in this release.

**Target Platforms**
+  Windows 7 or later, x86, x86_64 

The following issue is addressed in 8.222.10.3.


| Issue Name | Platform | Description | Link | 
| --- | --- | --- | --- | 
|  The `java.vm.vendor` property is incorrect in Corretto 8.222.10.1 Windows build.  |  Windows  |  The `java.vm.vendor` property should have the value "Amazon.com Inc.".  |   | 

## Corretto version 8.222.10.2 for aarch64 preview

Release Date: July 16, 2019

The following platforms are updated in this release.

**Target Platforms**
+  RPM-based Linux using glibc 2.17 or later, aarch64 
+  Debian-based Linux using glibc 2.17 or later, aarch64 

The following enhancement is addressed in 8.222.10.2.


| Issue Name | Platform | Description | Link | 
| --- | --- | --- | --- | 
|  Update Corretto to 8.222.10.2.  |  aarch64  |  Update aarch64 backend. Update Corretto 8 patch set to 8.222.10.2.  |   | 

## July 2019 critical patch update: Corretto version 8.222.10.1

Release Date: July 16, 2019

The following platforms are updated in this release.

**Target Platforms**
+  RPM-based Linux using glibc 2.12 or later, x86_64 
+  Debian-based Linux using glibc 2.12 or later, x86_64 
+  macOS 10.10 and later, x86_64 

The following issues and enhancements are addressed in 8.222.10.1.


| Issue Name | Platform | Description | Link | 
| --- | --- | --- | --- | 
|  Update Corretto to 8.222.10.1  |  All  |  Update Corretto 8 patch set to 8.222.10.1. Update the security baseline to OpenJDK 8u222.  |   | 
|  `JAVA_HOME/PATH` and empty folder remains after uninstall Corretto x86 and x64  |  Windows  |  When uninstalling Corretto on Windows, the `JAVA_HOME` and `PATH` environment variable remains, and the installed directory remains empty.  |  [corretto-8#38](https://github.com/corretto/corretto-8/issues/38)  | 
|  javafx_font.dll Error when executing JavaFX tests  |  Windows  |  The Corretto JVM crashes when executing JavaFX tests using the Surefire plugin.  |  [corretto-8#49](https://github.com/corretto/corretto-8/issues/49)  | 
|  Windows MSI in unbranded and doesn't show what version I'm installing  |  Windows, macOS  |  When installing on Windows or MacOS using the Corretto installers, the installer does not tell the Corretto version to be installed.  |  [corretto-8#112](https://github.com/corretto/corretto-8/issues/112)  | 
|  Windows UAC popup is cryptic and unbranded  |  Windows  |  When using Corretto Windows MSI installer, the ﻿UAC popup Window﻿ is unbranded and doesn't tell the users what they are approving.  |  [corretto-8#113](https://github.com/corretto/corretto-8/issues/113)  | 
|  MSI upgrade does not remove old version  |  Windows  |  Corretto MSI should remove old artifacts when installing a newer version.  |  [corretto-8#115](https://github.com/corretto/corretto-8/issues/115)  | 
|  Windows binaries don't include MS Visual Studio 2017 redistributables needed for OpenJFX  |  Windows  |  Missing of VS runtime dll causes QuantumRenderer failed to be initialized.  |  [corretto-8#116](https://github.com/corretto/corretto-8/issues/116)  | 
|  JDK MSI Installer Registry Keys  |  Windows  |  Applications using Corretto JRE fail to launch if they depend on the Windows registry keys to check the Java version.  |  [corretto-8#122](https://github.com/corretto/corretto-8/issues/122)  | 
|  msvcr120.dll is missing in the final JRE distribution for Windows  |  Windows  |   |  [corretto-8#131](https://github.com/corretto/corretto-8/issues/131)  | 

The following CVEs are addressed in 8.222.10.1.


| CVE # | Component Affected | 
| --- | --- | 
|  CVE-2019-7317  |  AWT (libpng)  | 
|  CVE-2019-2842  |  JCE  | 
|  CVE-2019-2766  |  Networking  | 
|  CVE-2019-2816  |  Networking  | 
|  CVE-2019-2745  |  Security  | 
|  CVE-2019-2786  |  Security  | 
|  CVE-2019-2762  |  Utilities  | 
|  CVE-2019-2769  |  Utilities  | 

## New platform releases: Version 8.212.04.3 for aarch64 preview

Release Date: June 14, 2019

The following new platforms are supported.

**New Platforms**
+  RPM-based Linux using glibc 2.17 or later, **aarch64** 
+  Debian-based Linux using glibc 2.17 or later, **aarch64** 

The following issues and enhancements are addressed in 8.212.04.03


| Issue Name | Platform | Description | Link | 
| --- | --- | --- | --- | 
|  Update Corretto to 8.212.04.3.  |  aarch64  |  Update aarch64 backend. Update Corretto 8 patch set to 8.212.04.3.  |   | 
|  Backport JDK-8219006: AArch64: Register corruption in slow subtype check  |  aarch64  |  This patch fixes the intrinsic arraycopy in debug build. The compiled method of System.arraycopy crashed due to register corruption.  |   | 
|  Backport JDK-8224671: AArch64: mauve System.arraycopy test failure  |  aarch64  |  This patch fixes the intrinsic arraycopy. The instruction eonw in the codestub arraycopy was encoded with the wrong operand register zr.  |   | 
|  Backport JDK-8155627: Enable SA on AArch64  |  aarch64  |  This patch puts sa-jdi.jar into the JDK image. developer tools such as hsdb depends on it.  |   | 

## Corretto version 8.212.04.2 for Amazon Linux 2

Release Date: May 02, 2019

 The following platforms are updated in this release. 

**Target Platforms**
+  Amazon Linux 2, x64 and aarch64. 

The following issues and enhancements are addressed in 8.212.04.2.


| Issue Name | Platform | Description | Link | 
| --- | --- | --- | --- | 
|  Update Corretto to 8.212.04.2.  |  All  |  Update Corretto 8 patch set to 8.212.04.2.  |   | 
|  Backport JDK-8048782: OpenJDK: PiscesCache : xmax/ymax rounding up can cause RasterFormatException  |  All  |  This patch fixes issue where sun.java2d.pisces.PiscesCache constructor that accepts min/max x and y arguments - the internal 'bboxX1' and 'bboxY1' are set to values one greater than given maximum X and Y values. This effectively causes an "off by 1" error.  |  [corretto-8#94](https://github.com/corretto/corretto-8/issues/94)  | 

## Corretto version 8.212.04.2

Release Date: Apr 21, 2019

8.212.04.2 improves handling of TrueType fonts (JDK-8219066). The following platforms are updated:

**Target Platforms**
+  RPM-based Linux using glibc 2.12 or later, x86_64 
+  Debian-based Linux using glibc 2.12 or later, x86_64 
+  Windows 7 or later, x86, x86_64 
+  macOS 10.10 and later, x86_64 

## April 2019 critical patch update: Corretto version 8.212.04.1

Release Date: Apr 16, 2019

 The following platforms are updated in this release. 

**Target Platforms**
+  RPM-based Linux using glibc 2.12 or later, x86_64 
+  Debian-based Linux using glibc 2.12 or later, x86_64 
+  Windows 7 or later, x86, x86_64 
+  macOS 10.10 and later, x86_64 

The following issues and enhancements are addressed in 8.212.04.1.


| Issue Name | Platform | Description | Link | 
| --- | --- | --- | --- | 
|  Update Corretto to 8.212.04.1.  |  All  |  Update Corretto 8 patch set to 8.212.04.1.  |   | 
|  Backport JDK-8048782: OpenJDK: PiscesCache : xmax/ymax rounding up can cause RasterFormatException  |  All  |  This patch fixes issue where sun.java2d.pisces.PiscesCache constructor that accepts min/max x and y arguments - the internal 'bboxX1' and 'bboxY1' are set to values one greater than given maximum X and Y values. This effectively causes an "off by 1" error.  |  [corretto-8#94](https://github.com/corretto/corretto-8/issues/94)  | 
|  Add jinfo file to Corretto Debian package.  |  Debian-based Linux  |  This patch fixes Corretto 8 does not provide a .jinfo file, which used by update-java-alternatives to switch all java related symlinks to another distribution.  |  [corretto-8#63](https://github.com/corretto/corretto-8/issues/63)  | 
|  Include /jre/lib/applet directory in rpm and deb packaging  |  RPM-based Linux，Debian-based Linux  |  /jre/lib/applet directory is missing in Corretto8 generic Linux deb and rpm, which makes it inconsistent with generic Linux tgz and other artifacts. This patch adds it back to deb and rpm.  |   | 

## 8.202.08.2: Amazon Corretto 8 RC.

Release Date: Jan 25, 2019

 The following platforms are updated in this release. 

**Target Platforms**
+  RPM-based Linux using glibc 2.12 or later, x86_64 
+  Debian-based Linux using glibc 2.12 or later, x86_64 
+  Windows 7 or later, x86, x86_64 
+  macOS 10.10 and later, x86_64 

The following issues and enhancements are addressed in 8.202.08.2.


| Issue Name | Platform | Description | Link | 
| --- | --- | --- | --- | 
|  Update java.vendor/java.vm.vendor.  |  All  |  Vendor-related metadata has been updated to identify Amazon as the vendor of this OpenJDK distribution.  |  [corretto-8#3](https://github.com/corretto/corretto-8/issues/3)  | 
|  The Windows Installer should set file association for .jar files.  |  Windows  |  Windows users will now be able to run executable JARs using the file explorer.  |  [corretto-8#43](https://github.com/corretto/corretto-8/issues/43)  | 
|  Javapackager fails to load DLLs.  |  Windows  |  The JavaFX Packager on Windows has been fixed to allow bundling of MSVC DLLs.  |  [corretto-8#47](https://github.com/corretto/corretto-8/issues/47)  | 

## 8u202 PSU releases: Corretto version 8.202.08.1 for Amazon Linux 2.

Release Date: Jan 25, 2019

The following new platforms are supported.

**New Platforms**
+  Experimental support for aarch64 on Amazon Linux 2. 

 The following platforms are updated in this release.

**Target Platforms**
+  Amazon Linux 2 

## 8u202 PSU releases: Corretto version 8.202.08.1

Release Date: Jan 23, 2019

 The following platforms are updated in this release. 

**Target Platforms**
+  RPM-based Linux using glibc 2.12 or later, x86_64 
+  Debian-based Linux using glibc 2.12 or later, x86_64 
+  Windows 7 or later, x86, x86_64 
+  macOS 10.10 and later, x86_64 

The following issues and enhancements are addressed in this release.


| Issue Name | Platform | Description | Link | 
| --- | --- | --- | --- | 
|  Remove DIZ files in Windows distribution.  |  Windows  |  Previous releases of Corretto on Windows contained debugging-related DIZ files. We received feedback that removing these files would benefit resource-constrained environments.  |  [corretto-8#33](https://github.com/corretto/corretto-8/issues/33)  | 
|  Improvements to JAVA_HOME-related variables on Windows.  |  Windows  |  Two fixes that will improve the ability for Windows applications to detect and use Amazon Corretto.  |  [corretto-8#39](https://github.com/corretto/corretto-8/issues/39) and [corretto-8#40](https://github.com/corretto/corretto-8/issues/40)  | 

## New platform releases: Version 1.8.0_192-amazon-corretto-preview2-b12 and 1.8.0_192-amazon-corretto-preview2_1-b12

Release Date: Jan 16, 2019

The following new platforms are supported.

**New Platforms**
+  RPM-based Linux using glibc 2.12 or later, x86_64 
+  Debian-based Linux using glibc 2.12 or later, x86_64 

 The following platforms are compatible with this release. 

**Target Platforms**
+  RPM-based Linux using glibc 2.12 or later, x86_64 
+  Debian-based Linux using glibc 2.12 or later, x86_64 
+  Windows 7 or later, x86, x86_64 
+  macOS 10.10 and later, x86_64 

The following issues and enhancements are addressed in this release.


| Issue Name | Platform | Description | Link | 
| --- | --- | --- | --- | 
|  Support distribution via tar.gz/ZIP archives  |  Linux  |  To support other distribution systems (eg: Docker images, SDKMan), Corretto should also be offered in "plain" archives (tar.gz, ZIP).  |  [corretto-8#2](https://github.com/corretto/corretto-8/issues/2) and [corretto-8#10](https://github.com/corretto/corretto-8/issues/10)  | 
|  Debian Package distribution  |  Linux  |  Corretto should be offered in Debian package format in favor of customers using Debian-based Linux.  |  [corretto-8#16](https://github.com/corretto/corretto-8/issues/16)  | 
|  Support older versions of GLIBC  |  Linux  |  Current RPM for Amazon Linux 2 contains binaries that require GLIBC_2.26.  |  [corretto-8#20](https://github.com/corretto/corretto-8/issues/20)  | 
|  File javafx-src.zip missing: source code debugging for OpenJFX not enabled  |  Windows  |  The preview release is missing file javafx-src.zip with the compressed source code of OpenJFX.  |  [corretto-8#19](https://github.com/corretto/corretto-8/issues/19)  | 
|  Easy identification x86/x64 in Apps & Features of Windows  |  Windows  |  The Windows installer/uninstaller of Corretto should clearly display the architecture (x86/x64) information.  |  [corretto-8#37](https://github.com/corretto/corretto-8/issues/37)  | 
|  macOS Corretto installer without root access  |  macOS  |  Corretto Mac installer requires root access during the installation however some environments will require Corretto to be installed without necessarily having root access.  |  [corretto-8#31](https://github.com/corretto/corretto-8/issues/31)  | 

## Bug fix releases: Version 1.8.0_192-amazon-corretto-preview2-b12

Release Date: Dec 17, 2018

 The following platforms are compatible with this release. 

**Target Platforms**
+  Windows 7 or later, x86, x86_64 
+  macOS 10.10 and later, x86_64 

 The following are the bugs and enhancements addressed in this release. 


| Issue Name | Platform | Description | Link | 
| --- | --- | --- | --- | 
|  libfreetype.dylib is incorrectly packaged  |  macOS  |  The libfontmanager in Corretto is linked to the libfreetype in X11 and breaks when X11 is not installed.  |  [corretto-8#6﻿](https://github.com/corretto/corretto-8/issues/6﻿)  | 
|  Eclipse and Eclipse-installer fail to run when using Amazon Corretto 8  |  macOS  |  The libjli.dylib under `amazon-corretto-8.jdk/Contents/MacOS` should be a symlink to `../Home/jre/lib/jli/libjli.dylib` but was dereferenced. This causes the native JVM invoker in Ecplise failed to locate the JRE.  |  [corretto-8#18](https://github.com/corretto/corretto-8/issues/18)  | 
|  Enhance Installer to add standard registry keys on Windows for compact  |  Windows  |  Enhance the Windows installer to add registry keys for Corretto during the installation process.  |  [corretto-8#14](https://github.com/corretto/corretto-8/issues/14)  | 
|  Allow JAVA_HOME and PATH to be configured from installer  |  Windows  |  Enhance the Windows installer to add `JAVA_HOME` environment variable and also update the `PATH` environment variable with the Corretto installation location.  |  [corretto-8#15](https://github.com/corretto/corretto-8/issues/15)  | 
|  Support Windows 32bit binaries  |  Windows  |  Provide certified build for Windows 32bit OS.  |  [corretto-8#22](https://github.com/corretto/corretto-8/issues/22)  | 

## Initial Release: Version 1.8.0_192-amazon-corretto-preview-b12

Release Date: Nov 14, 2018

 The following platforms are compatible with this release. 

**Target Platforms**
+  Amazon Linux 2, x86_64 
+  Windows 7 or later, x86_64 
+  macOS 10.10 and later, x86_64 

 The following are the changes for this release. 


| Patch | Description | Release Date | 
| --- | --- | --- | 
|   [C8-1] Prevent premature OutOfMemoryException when G1 GC invocation is suspended by a long-running native call.   |   Programs that use the G1 GC could experience spurious out-of-memory (OOM) exceptions even when the Java heap was far from filling up. This happened when a spin loop that waited for long-running native calls gave up after only two rounds. This small patch makes this loop wait as long as it takes. Typically a few more rounds suffice. Worst case, a full GC would eventually occur (thanks to JDK-8137099) and also resolve the situation. The patch includes a unit test that provokes needing more than two rounds and succeeds only if the patch is in place. See JDK-8137099 for discussion.  |  2018-11-14  | 
|  [C8-2] Back port from OpenJDK 10, fixing JDK-8177809: “File.lastModified() is losing milliseconds (always ends in 000)”.  |  This patch removes inconsistencies in how the last-modified timestamp of a file is reported. It standardizes the behavior across build platforms and Java methods so that the user receives second-level precision.   |  2018-11-14  | 
|   [C8-3] Back port from OpenJDK9, fixing JDK-8150013, “ParNew: Prune nmethods scavengable list”.   |   This patch reduces pause latencies for the Parallel and the CMS garbage collector. GC “root scanning” speeds up by up to three orders of magnitude by reducing redundant code inspections.   |  2018-11-14  | 
|   [C8-4] Back port from OpenJDK 9, fixing JDK-8047338: “javac is not correctly filtering non-members methods to obtain the function descriptor”.   |   This patch fixes a compiler bug that caused compile-time errors when a functional interface threw an exception that extended Exception.   |  2018-11-14  | 
|   [C8-5] Back port from OpenJDK 10, fixing JDK-8144185: “javac produces incorrect RuntimeInvisibleTypeAnnotations length attribute”.   |   This problem made Findbugs, JaCoCo, and Checker Framework fail on some well-formed input programs.   |  2018-11-14  | 
|   [C8-6] Trigger string table cleanup in G1 based on string table growth.   |   This patch triggers “mixed” G1 collections needed to clean out the string table entries based on string table growth, not just Java heap usage. The latter is an independent measurement and can trigger too rarely or even never, in some applications. Then the string table can grow without bounds, which is effectively a native memory leak. See JDK-8213198.  |  2018-11-14  | 
|   [C8-7] Backport from OpenJDK 9, fixing JDK-8149442: “MonitorInUseLists should be on by default, deflate idle monitors taking too long”.   |   This patch makes removing a performance bottleneck for highly thread-intensive applications the default setting. Enabling MonitorInUseLists allows more efficient deflation of only potentially in-use monitors, instead of the entire population of monitors.   |  2018-11-14  | 
|   [C8-8] Back port from OpenJDK 11, fixing JDK-8198794: “Hotspot crash on Cassandra 3.11.1 startup with libnuma 2.0.3”.   |   This patch prevents Cassandra 3.11.1 from crashing at startup.   |  2018-11-14  | 
|   [C8-9] Back port from OpenJDK 11, fixing JDK-8195115: “G1 Old Gen MemoryPool CollectionUsage.used values don't reflect mixed GC results”.   |   Without this patch, it's impossible to determine how full the heap is by means of JMX when using the G1 GC.   |  2018-11-14  | 
|   [C8-10] Speed up Class.getSimpleName() and Class.getCanonicalName().   |   Memorization greatly speeds up these functions. This patch includes correctness unit tests. See JDK-8187123.   |  2018-11-14  | 
|   [C8-11] Back port of JDK-8068736 from OpenJDK9, fixing “Avoid synchronization on Executable/Field.declaredAnnotations”.   |   Improves the performance of Executable/Field.declaredAnnotations() by result caching that avoids thread synchronization.   |  2018-11-14  | 
|   [C8-12] Back port from OpenJDK 9, fixing JDK-8077605: “Initializing static fields causes unbounded recursion in javac”.   |   N/A   |  2018-11-14  | 
|   [C8-13] Fixed JDK-8130493: “javac silently ignores malformed classes in the annotation processor”.   |   javac silently swallowed malformed class files in an annotation processor and returned with exit code 0. With this patch, javac reports an error message and returns with a non-zero exit code.   |  2018-11-14  | 
|   [C8-14] Improved error message for the jmap tool.   |   Suggests additional approaches when the target process is unresponsive. See JDK-8213443.   |  2018-11-14  | 
|   [C8-15] Fixed JDK-8185005: “Improve performance of ThreadMXBean.getThreadInfo(long ids[], int maxDepth)”.   |   This patch improves the performance of a JVM-internal function that looks up a Java Thread instance from an OS thread ID. This benefits several ThreadMXBean calls such as getThreadInfo(), getThreadCpuTime(), and getThreadUserTime(). The relative performance improvement increases with the number of threads in the JVM, as linear search is replaced by a hash table lookup.   |  2018-11-14  | 
|   [C8-16] Back port from OpenJDK 12, fixing JDK-8206075: “On x86, assert on unbound assembler Labels used as branch targets”.   |   Label class instances (used to define pseudo-assembly code) can be used incorrectly in both the C1 and Interpreter. The most common mistake for a label is being "branched to" but never defined as a location in code via bind(). An assert was added to catch these and thus triggered 106 jtreg/hotspot and 17 jtreg/jdk test failures. We then determined that the label backedge_counter_overflow was not bound when UseLoopCounter was True but UseOnStackReplacement was False. This is now fixed and guarded by the above tests.   |  2018-11-14  | 
|   [C8-17] Improve portability of JVM source code when using gcc7.   |   This patch places up-to-date type declarations in all places where the gcc switch “-Wno-deprecated-declarations” would flag problems. It also enables the switch to catch future related issues. This makes the source code compile on all present Amazon Linux versions. This is a combination of much of JDK-8152856, JDK-8184309, JDK-8185826, JDK-8185900, JDK-8187676, JDK-8196909, JDK-8196985, JDK-8199685, JDK-8200052, JDK-8200110, JDK-8209786, JDK-8210836, JDK-8211146, JDK-8211370, JDK-8211929, JDK-8213414, and JDK-8213575.   |  2018-11-14  | 
|   [C8-18] Back port from JDK 10, fixing JDK-8195848: “JTREG test for StartManagementAgent fails”.   |   See [http://serviceability-dev.openjdk.java.narkive.com/cDFwZce9](http://serviceability-dev.openjdk.java.narkive.com/cDFwZce9) for more details.   |  2018-11-14  | 
|   [C8-19] Re-enables a legacy/disabled cipher suite to pass two TCK tests that would otherwise fail.   |   N/A   |  2018-11-14  | <|MERGE_RESOLUTION|>--- conflicted
+++ resolved
@@ -2,8 +2,6 @@
 
 The following sections describe the changes for each release of Amazon Corretto 8.
 
-<<<<<<< HEAD
-=======
 ## Corretto version: 8.342.07.3
 
 Release Date: July 22, 2022
@@ -43,7 +41,6 @@
 | Disable LinkTimeOptimization | Amazon Linux 2022 | Additional fixes for Amazon Linux 2022 | | 
  
 
->>>>>>> b69e220b
 ## Corretto version: 8.342.07.1
 
 Release Date: July 19, 2022
