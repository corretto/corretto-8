--- conflicted
+++ resolved
@@ -28,11 +28,7 @@
  *      8209452 8209506 8210432 8195793 8216577 8222089 8222133 8222137 8222136
  *      8223499 8225392 8232019 8234245 8233223 8225068 8225069 8243321 8243320
  *      8243559 8225072 8258630 8259312 8256421 8225081 8225082 8225083 8245654
-<<<<<<< HEAD
- *      8305975 8304760 8307134 8295894
-=======
  *      8305975 8304760 8307134 8295894 8314960 8317373 8317374 8318759 8319187
->>>>>>> 9c9d6b26
  * @summary Check root CA entries in cacerts file
  */
 import java.io.ByteArrayInputStream;
@@ -58,20 +54,12 @@
             + File.separator + "security" + File.separator + "cacerts";
 
     // The numbers of certs now.
-<<<<<<< HEAD
-    private static final int COUNT = 96;
-=======
     private static final int COUNT = 106;
->>>>>>> 9c9d6b26
 
     // SHA-256 of cacerts, can be generated with
     // shasum -a 256 cacerts | sed -e 's/../&:/g' | tr '[:lower:]' '[:upper:]' | cut -c1-95
     private static final String CHECKSUM
-<<<<<<< HEAD
-            = "9B:AF:A2:BD:88:C9:74:05:7F:DD:F3:97:85:21:18:4A:52:F0:07:CC:46:FD:2B:90:BA:FB:57:09:18:3B:66:0F";
-=======
             = "61:5F:6D:C5:9C:A3:8A:65:3F:CB:F9:F5:26:04:23:F4:53:A6:8C:B3:8B:2B:0A:F0:66:7D:9E:67:B9:4D:AC:B7";
->>>>>>> 9c9d6b26
     // map of cert alias to SHA-256 fingerprint
     @SuppressWarnings("serial")
     private static final Map<String, String> FINGERPRINT_MAP
@@ -279,8 +267,6 @@
                     "34:D8:A7:3E:E2:08:D9:BC:DB:0D:95:65:20:93:4B:4E:40:E6:94:82:59:6E:8B:6F:73:C8:42:6B:01:0A:6F:48");
             put("gtsrootecccar4 [jdk]",
                     "34:9D:FA:40:58:C5:E2:63:12:3B:39:8A:E7:95:57:3C:4E:13:13:C8:3F:E6:8F:93:55:6C:D5:E8:03:1B:3C:7D");
-<<<<<<< HEAD
-=======
             put("certignarootca [jdk]",
                     "D4:8D:3D:23:EE:DB:50:A4:59:E5:51:97:60:1C:27:77:4B:9D:7B:18:C9:4D:5A:05:95:11:A1:02:50:B9:31:68");
             put("teliarootcav2 [jdk]",
@@ -291,7 +277,6 @@
                     "86:A1:EC:BA:08:9C:4A:8D:3B:BE:27:34:C6:12:BA:34:1D:81:3E:04:3C:F9:E8:A8:62:CD:5C:57:A3:6B:BE:6B");
             put("emsignrootcag2 [jdk]",
                     "1A:A0:C2:70:9E:83:1B:D6:E3:B5:12:9A:00:BA:41:F7:EE:EF:02:08:72:F1:E6:50:4B:F0:F6:C3:F2:4F:3A:F3");
->>>>>>> 9c9d6b26
         }
     };
 
