--- conflicted
+++ resolved
@@ -378,16 +378,10 @@
     }
 
     public static void main(String args[]) throws Exception {
-<<<<<<< HEAD
-        // reset the security property to make sure that the algorithms
-        // and keys used in this test are not disabled.
-        Security.setProperty("jdk.tls.disabledAlgorithms", "");
-=======
         // reset security properties to make sure that the algorithms
         // and keys used in this test are not disabled.
         Security.setProperty("jdk.tls.disabledAlgorithms", "");
         Security.setProperty("jdk.certpath.disabledAlgorithms", "");
->>>>>>> 0cfaf6cc
 
         if (args.length != 4) {
             System.out.println(
