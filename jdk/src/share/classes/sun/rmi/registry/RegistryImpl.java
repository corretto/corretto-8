/*
 * Copyright (c) 1996, 2017, Oracle and/or its affiliates. All rights reserved.
 * DO NOT ALTER OR REMOVE COPYRIGHT NOTICES OR THIS FILE HEADER.
 *
 * This code is free software; you can redistribute it and/or modify it
 * under the terms of the GNU General Public License version 2 only, as
 * published by the Free Software Foundation.  Oracle designates this
 * particular file as subject to the "Classpath" exception as provided
 * by Oracle in the LICENSE file that accompanied this code.
 *
 * This code is distributed in the hope that it will be useful, but WITHOUT
 * ANY WARRANTY; without even the implied warranty of MERCHANTABILITY or
 * FITNESS FOR A PARTICULAR PURPOSE.  See the GNU General Public License
 * version 2 for more details (a copy is included in the LICENSE file that
 * accompanied this code).
 *
 * You should have received a copy of the GNU General Public License version
 * 2 along with this work; if not, write to the Free Software Foundation,
 * Inc., 51 Franklin St, Fifth Floor, Boston, MA 02110-1301 USA.
 *
 * Please contact Oracle, 500 Oracle Parkway, Redwood Shores, CA 94065 USA
 * or visit www.oracle.com if you need additional information or have any
 * questions.
 */

package sun.rmi.registry;

import java.util.Enumeration;
import java.util.Hashtable;
import java.util.MissingResourceException;
import java.util.ResourceBundle;
import java.io.FilePermission;
import java.net.*;
import java.rmi.*;
import java.rmi.server.ObjID;
import java.rmi.server.ServerNotActiveException;
import java.rmi.registry.Registry;
import java.rmi.server.RMIClientSocketFactory;
import java.rmi.server.RMIServerSocketFactory;
import java.security.AccessControlContext;
import java.security.AccessController;
import java.security.CodeSource;
import java.security.Policy;
import java.security.PrivilegedActionException;
import java.security.PrivilegedExceptionAction;
import java.security.PermissionCollection;
import java.security.Permissions;
import java.security.PrivilegedAction;
import java.security.ProtectionDomain;
import java.security.Security;
import java.text.MessageFormat;

import sun.misc.ObjectInputFilter;

import sun.rmi.runtime.Log;
import sun.rmi.server.UnicastRef;
import sun.rmi.server.UnicastServerRef;
import sun.rmi.server.UnicastServerRef2;
import sun.rmi.transport.LiveRef;

/**
 * A "registry" exists on every node that allows RMI connections to
 * servers on that node.  The registry on a particular node contains a
 * transient database that maps names to remote objects.  When the
 * node boots, the registry database is empty.  The names stored in the
 * registry are pure and are not parsed.  A service storing itself in
 * the registry may want to prefix its name of the service by a package
 * name (although not required), to reduce name collisions in the
 * registry.
 *
 * The LocateRegistry class is used to obtain registry for different hosts.
 * <p>
 * The default RegistryImpl exported restricts access to clients on the local host
 * for the methods {@link #bind}, {@link #rebind}, {@link #unbind} by checking
 * the client host in the skeleton.
 *
 * @see java.rmi.registry.LocateRegistry
 */
public class RegistryImpl extends java.rmi.server.RemoteServer
        implements Registry
{

    /* indicate compatibility with JDK 1.1.x version of class */
    private static final long serialVersionUID = 4666870661827494597L;
    private Hashtable<String, Remote> bindings
        = new Hashtable<>(101);
    private static Hashtable<InetAddress, InetAddress> allowedAccessCache
        = new Hashtable<>(3);
    private static RegistryImpl registry;
    private static ObjID id = new ObjID(ObjID.REGISTRY_ID);

    private static ResourceBundle resources = null;

    /**
     * Property name of the RMI Registry serial filter to augment
     * the built-in list of allowed types.
     * Setting the property in the {@code lib/security/java.security} file
     * will enable the augmented filter.
     */
    private static final String REGISTRY_FILTER_PROPNAME = "sun.rmi.registry.registryFilter";

    /** Registry max depth of remote invocations. **/
    private static final int REGISTRY_MAX_DEPTH = 20;

    /** Registry maximum array size in remote invocations. **/
    private static final int REGISTRY_MAX_ARRAY_SIZE = 10000;

    /**
     * The registryFilter created from the value of the {@code "sun.rmi.registry.registryFilter"}
     * property.
     */
    private static final ObjectInputFilter registryFilter =
            AccessController.doPrivileged((PrivilegedAction<ObjectInputFilter>)RegistryImpl::initRegistryFilter);

    /**
     * Initialize the registryFilter from the security properties or system property; if any
     * @return an ObjectInputFilter, or null
     */
    private static ObjectInputFilter initRegistryFilter() {
        ObjectInputFilter filter = null;
        String props = System.getProperty(REGISTRY_FILTER_PROPNAME);
        if (props == null) {
            props = Security.getProperty(REGISTRY_FILTER_PROPNAME);
        }
        if (props != null) {
            filter = ObjectInputFilter.Config.createFilter(props);
            Log regLog = Log.getLog("sun.rmi.registry", "registry", -1);
            if (regLog.isLoggable(Log.BRIEF)) {
                regLog.log(Log.BRIEF, "registryFilter = " + filter);
            }
        }
        return filter;
    }

    /**
     * Construct a new RegistryImpl on the specified port with the
     * given custom socket factory pair.
     */
    public RegistryImpl(int port,
                        RMIClientSocketFactory csf,
                        RMIServerSocketFactory ssf)
        throws RemoteException
    {
        this(port, csf, ssf, RegistryImpl::registryFilter);
    }


    /**
     * Construct a new RegistryImpl on the specified port with the
     * given custom socket factory pair and ObjectInputFilter.
     */
    public RegistryImpl(int port,
                        RMIClientSocketFactory csf,
                        RMIServerSocketFactory ssf,
                        ObjectInputFilter serialFilter)
        throws RemoteException
    {
        if (port == Registry.REGISTRY_PORT && System.getSecurityManager() != null) {
            // grant permission for default port only.
            try {
                AccessController.doPrivileged(new PrivilegedExceptionAction<Void>() {
                    public Void run() throws RemoteException {
                        LiveRef lref = new LiveRef(id, port, csf, ssf);
<<<<<<< HEAD
                        setup(new UnicastServerRef2(lref, RegistryImpl::registryFilter));
=======
                        setup(new UnicastServerRef2(lref, serialFilter));
>>>>>>> c52b0a81
                        return null;
                    }
                }, null, new SocketPermission("localhost:"+port, "listen,accept"));
            } catch (PrivilegedActionException pae) {
                throw (RemoteException)pae.getException();
            }
        } else {
            LiveRef lref = new LiveRef(id, port, csf, ssf);
            setup(new UnicastServerRef2(lref, RegistryImpl::registryFilter));
        }
    }

    /**
     * Construct a new RegistryImpl on the specified port.
     */
    public RegistryImpl(int port)
        throws RemoteException
    {
        if (port == Registry.REGISTRY_PORT && System.getSecurityManager() != null) {
            // grant permission for default port only.
            try {
                AccessController.doPrivileged(new PrivilegedExceptionAction<Void>() {
                    public Void run() throws RemoteException {
                        LiveRef lref = new LiveRef(id, port);
                        setup(new UnicastServerRef(lref, RegistryImpl::registryFilter));
                        return null;
                    }
                }, null, new SocketPermission("localhost:"+port, "listen,accept"));
            } catch (PrivilegedActionException pae) {
                throw (RemoteException)pae.getException();
            }
        } else {
            LiveRef lref = new LiveRef(id, port);
            setup(new UnicastServerRef(lref, RegistryImpl::registryFilter));
        }
    }

    /*
     * Create the export the object using the parameter
     * <code>uref</code>
     */
    private void setup(UnicastServerRef uref)
        throws RemoteException
    {
        /* Server ref must be created and assigned before remote
         * object 'this' can be exported.
         */
        ref = uref;
        uref.exportObject(this, null, true);
    }

    /**
     * Returns the remote object for specified name in the registry.
     * @exception RemoteException If remote operation failed.
     * @exception NotBoundException If name is not currently bound.
     */
    public Remote lookup(String name)
        throws RemoteException, NotBoundException
    {
        synchronized (bindings) {
            Remote obj = bindings.get(name);
            if (obj == null)
                throw new NotBoundException(name);
            return obj;
        }
    }

    /**
     * Binds the name to the specified remote object.
     * @exception RemoteException If remote operation failed.
     * @exception AlreadyBoundException If name is already bound.
     */
    public void bind(String name, Remote obj)
        throws RemoteException, AlreadyBoundException, AccessException
    {
        // The access check preventing remote access is done in the skeleton
        // and is not applicable to local access.
        synchronized (bindings) {
            Remote curr = bindings.get(name);
            if (curr != null)
                throw new AlreadyBoundException(name);
            bindings.put(name, obj);
        }
    }

    /**
     * Unbind the name.
     * @exception RemoteException If remote operation failed.
     * @exception NotBoundException If name is not currently bound.
     */
    public void unbind(String name)
        throws RemoteException, NotBoundException, AccessException
    {
        // The access check preventing remote access is done in the skeleton
        // and is not applicable to local access.
        synchronized (bindings) {
            Remote obj = bindings.get(name);
            if (obj == null)
                throw new NotBoundException(name);
            bindings.remove(name);
        }
    }

    /**
     * Rebind the name to a new object, replaces any existing binding.
     * @exception RemoteException If remote operation failed.
     */
    public void rebind(String name, Remote obj)
        throws RemoteException, AccessException
    {
        // The access check preventing remote access is done in the skeleton
        // and is not applicable to local access.
        bindings.put(name, obj);
    }

    /**
     * Returns an enumeration of the names in the registry.
     * @exception RemoteException If remote operation failed.
     */
    public String[] list()
        throws RemoteException
    {
        String[] names;
        synchronized (bindings) {
            int i = bindings.size();
            names = new String[i];
            Enumeration<String> enum_ = bindings.keys();
            while ((--i) >= 0)
                names[i] = enum_.nextElement();
        }
        return names;
    }

    /**
     * Check that the caller has access to perform indicated operation.
     * The client must be on same the same host as this server.
     */
    public static void checkAccess(String op) throws AccessException {
        try {
            /*
             * Get client host that this registry operation was made from.
             */
            final String clientHostName = getClientHost();
            InetAddress clientHost;

            try {
                clientHost = java.security.AccessController.doPrivileged(
                    new java.security.PrivilegedExceptionAction<InetAddress>() {
                        public InetAddress run()
                            throws java.net.UnknownHostException
                        {
                            return InetAddress.getByName(clientHostName);
                        }
                    });
            } catch (PrivilegedActionException pae) {
                throw (java.net.UnknownHostException) pae.getException();
            }

            // if client not yet seen, make sure client allowed access
            if (allowedAccessCache.get(clientHost) == null) {

                if (clientHost.isAnyLocalAddress()) {
                    throw new AccessException(
                        op + " disallowed; origin unknown");
                }

                try {
                    final InetAddress finalClientHost = clientHost;

                    java.security.AccessController.doPrivileged(
                        new java.security.PrivilegedExceptionAction<Void>() {
                            public Void run() throws java.io.IOException {
                                /*
                                 * if a ServerSocket can be bound to the client's
                                 * address then that address must be local
                                 */
                                (new ServerSocket(0, 10, finalClientHost)).close();
                                allowedAccessCache.put(finalClientHost,
                                                       finalClientHost);
                                return null;
                            }
                    });
                } catch (PrivilegedActionException pae) {
                    // must have been an IOException

                    throw new AccessException(
                        op + " disallowed; origin " +
                        clientHost + " is non-local host");
                }
            }
        } catch (ServerNotActiveException ex) {
            /*
             * Local call from this VM: allow access.
             */
        } catch (java.net.UnknownHostException ex) {
            throw new AccessException(op + " disallowed; origin is unknown host");
        }
    }

    public static ObjID getID() {
        return id;
    }

    /**
     * Retrieves text resources from the locale-specific properties file.
     */
    private static String getTextResource(String key) {
        if (resources == null) {
            try {
                resources = ResourceBundle.getBundle(
                    "sun.rmi.registry.resources.rmiregistry");
            } catch (MissingResourceException mre) {
            }
            if (resources == null) {
                // throwing an Error is a bit extreme, methinks
                return ("[missing resource file: " + key + "]");
            }
        }

        String val = null;
        try {
            val = resources.getString(key);
        } catch (MissingResourceException mre) {
        }

        if (val == null) {
            return ("[missing resource: " + key + "]");
        } else {
            return (val);
        }
    }

    /**
     * ObjectInputFilter to filter Registry input objects.
     * The list of acceptable classes is limited to classes normally
     * stored in a registry.
     *
     * @param filterInfo access to the class, array length, etc.
     * @return  {@link ObjectInputFilter.Status#ALLOWED} if allowed,
     *          {@link ObjectInputFilter.Status#REJECTED} if rejected,
     *          otherwise {@link ObjectInputFilter.Status#UNDECIDED}
     */
    private static ObjectInputFilter.Status registryFilter(ObjectInputFilter.FilterInfo filterInfo) {
        if (registryFilter != null) {
            ObjectInputFilter.Status status = registryFilter.checkInput(filterInfo);
            if (status != ObjectInputFilter.Status.UNDECIDED) {
                // The Registry filter can override the built-in white-list
                return status;
            }
        }

        if (filterInfo.depth() > REGISTRY_MAX_DEPTH) {
            return ObjectInputFilter.Status.REJECTED;
        }
        Class<?> clazz = filterInfo.serialClass();
        if (clazz != null) {
            if (clazz.isArray()) {
                if (filterInfo.arrayLength() >= 0 && filterInfo.arrayLength() > REGISTRY_MAX_ARRAY_SIZE) {
                    return ObjectInputFilter.Status.REJECTED;
                }
                do {
                    // Arrays are allowed depending on the component type
                    clazz = clazz.getComponentType();
                } while (clazz.isArray());
            }
            if (clazz.isPrimitive()) {
                // Arrays of primitives are allowed
                return ObjectInputFilter.Status.ALLOWED;
            }
            if (String.class == clazz
                    || java.lang.Number.class.isAssignableFrom(clazz)
                    || Remote.class.isAssignableFrom(clazz)
                    || java.lang.reflect.Proxy.class.isAssignableFrom(clazz)
                    || UnicastRef.class.isAssignableFrom(clazz)
                    || RMIClientSocketFactory.class.isAssignableFrom(clazz)
                    || RMIServerSocketFactory.class.isAssignableFrom(clazz)
                    || java.rmi.activation.ActivationID.class.isAssignableFrom(clazz)
                    || java.rmi.server.UID.class.isAssignableFrom(clazz)) {
                return ObjectInputFilter.Status.ALLOWED;
            } else {
                return ObjectInputFilter.Status.REJECTED;
            }
        }
        return ObjectInputFilter.Status.UNDECIDED;
    }

    /**
     * Main program to start a registry. <br>
     * The port number can be specified on the command line.
     */
    public static void main(String args[])
    {
        // Create and install the security manager if one is not installed
        // already.
        if (System.getSecurityManager() == null) {
            System.setSecurityManager(new RMISecurityManager());
        }

        try {
            /*
             * Fix bugid 4147561: When JDK tools are executed, the value of
             * the CLASSPATH environment variable for the shell in which they
             * were invoked is no longer incorporated into the application
             * class path; CLASSPATH's only effect is to be the value of the
             * system property "env.class.path".  To preserve the previous
             * (JDK1.1 and JDK1.2beta3) behavior of this tool, however, its
             * CLASSPATH should still be considered when resolving classes
             * being unmarshalled.  To effect this old behavior, a class
             * loader that loads from the file path specified in the
             * "env.class.path" property is created and set to be the context
             * class loader before the remote object is exported.
             */
            String envcp = System.getProperty("env.class.path");
            if (envcp == null) {
                envcp = ".";            // preserve old default behavior
            }
            URL[] urls = sun.misc.URLClassPath.pathToURLs(envcp);
            ClassLoader cl = new URLClassLoader(urls);

            /*
             * Fix bugid 4242317: Classes defined by this class loader should
             * be annotated with the value of the "java.rmi.server.codebase"
             * property, not the "file:" URLs for the CLASSPATH elements.
             */
            sun.rmi.server.LoaderHandler.registerCodebaseLoader(cl);

            Thread.currentThread().setContextClassLoader(cl);

            final int regPort = (args.length >= 1) ? Integer.parseInt(args[0])
                                                   : Registry.REGISTRY_PORT;
            try {
                registry = AccessController.doPrivileged(
                    new PrivilegedExceptionAction<RegistryImpl>() {
                        public RegistryImpl run() throws RemoteException {
                            return new RegistryImpl(regPort);
                        }
                    }, getAccessControlContext(regPort));
            } catch (PrivilegedActionException ex) {
                throw (RemoteException) ex.getException();
            }

            // prevent registry from exiting
            while (true) {
                try {
                    Thread.sleep(Long.MAX_VALUE);
                } catch (InterruptedException e) {
                }
            }
        } catch (NumberFormatException e) {
            System.err.println(MessageFormat.format(
                getTextResource("rmiregistry.port.badnumber"),
                args[0] ));
            System.err.println(MessageFormat.format(
                getTextResource("rmiregistry.usage"),
                "rmiregistry" ));
        } catch (Exception e) {
            e.printStackTrace();
        }
        System.exit(1);
    }

    /**
     * Generates an AccessControlContext with minimal permissions.
     * The approach used here is taken from the similar method
     * getAccessControlContext() in the sun.applet.AppletPanel class.
     */
    private static AccessControlContext getAccessControlContext(int port) {
        // begin with permissions granted to all code in current policy
        PermissionCollection perms = AccessController.doPrivileged(
            new java.security.PrivilegedAction<PermissionCollection>() {
                public PermissionCollection run() {
                    CodeSource codesource = new CodeSource(null,
                        (java.security.cert.Certificate[]) null);
                    Policy p = java.security.Policy.getPolicy();
                    if (p != null) {
                        return p.getPermissions(codesource);
                    } else {
                        return new Permissions();
                    }
                }
            });

        /*
         * Anyone can connect to the registry and the registry can connect
         * to and possibly download stubs from anywhere. Downloaded stubs and
         * related classes themselves are more tightly limited by RMI.
         */
        perms.add(new SocketPermission("*", "connect,accept"));
        perms.add(new SocketPermission("localhost:"+port, "listen,accept"));

        perms.add(new RuntimePermission("accessClassInPackage.sun.jvmstat.*"));
        perms.add(new RuntimePermission("accessClassInPackage.sun.jvm.hotspot.*"));

        perms.add(new FilePermission("<<ALL FILES>>", "read"));

        /*
         * Create an AccessControlContext that consists of a single
         * protection domain with only the permissions calculated above.
         */
        ProtectionDomain pd = new ProtectionDomain(
            new CodeSource(null,
                (java.security.cert.Certificate[]) null), perms);
        return new AccessControlContext(new ProtectionDomain[] { pd });
    }
}<|MERGE_RESOLUTION|>--- conflicted
+++ resolved
@@ -161,11 +161,7 @@
                 AccessController.doPrivileged(new PrivilegedExceptionAction<Void>() {
                     public Void run() throws RemoteException {
                         LiveRef lref = new LiveRef(id, port, csf, ssf);
-<<<<<<< HEAD
-                        setup(new UnicastServerRef2(lref, RegistryImpl::registryFilter));
-=======
                         setup(new UnicastServerRef2(lref, serialFilter));
->>>>>>> c52b0a81
                         return null;
                     }
                 }, null, new SocketPermission("localhost:"+port, "listen,accept"));
