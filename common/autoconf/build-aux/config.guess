#!/bin/sh
#
# Copyright (c) 2012, Oracle and/or its affiliates. All rights reserved.
# DO NOT ALTER OR REMOVE COPYRIGHT NOTICES OR THIS FILE HEADER.
#
# This code is free software; you can redistribute it and/or modify it
# under the terms of the GNU General Public License version 2 only, as
# published by the Free Software Foundation.
#
# This code is distributed in the hope that it will be useful, but WITHOUT
# ANY WARRANTY; without even the implied warranty of MERCHANTABILITY or
# FITNESS FOR A PARTICULAR PURPOSE.  See the GNU General Public License
# version 2 for more details (a copy is included in the LICENSE file that
# accompanied this code).
#
# You should have received a copy of the GNU General Public License version
# 2 along with this work; if not, write to the Free Software Foundation,
# Inc., 51 Franklin St, Fifth Floor, Boston, MA 02110-1301 USA.
#
# Please contact Oracle, 500 Oracle Parkway, Redwood Shores, CA 94065 USA
# or visit www.oracle.com if you need additional information or have any
# questions.
#

# This is a wrapper for the config.guess from autoconf. The latter does not
# properly detect 64 bit systems on all platforms. Instead of patching the
# autoconf system (which might easily get lost in a future update), we wrap it
# and fix the broken property, if needed.

DIR=`dirname $0`
OUT=`. $DIR/autoconf-config.guess`

# Test and fix solaris on x86_64
echo $OUT | grep i386-pc-solaris > /dev/null 2> /dev/null
if test $? = 0; then
  # isainfo -n returns either i386 or amd64
  REAL_CPU=`isainfo -n`
  OUT=$REAL_CPU`echo $OUT | sed -e 's/[^-]*//'`
fi

# Test and fix solaris on sparcv9
echo $OUT | grep sparc-sun-solaris > /dev/null 2> /dev/null
if test $? = 0; then
  # isainfo -n returns either sparc or sparcv9
  REAL_CPU=`isainfo -n`
  OUT=$REAL_CPU`echo $OUT | sed -e 's/[^-]*//'`
fi

# Detect C library.
# Use '-gnu'  suffix on systems that use glibc.
# Use '-musl' suffix on systems that use the musl libc.
echo $OUT | grep -- -linux- > /dev/null 2> /dev/null
if test $? = 0; then
  libc_vendor=`ldd --version 2>&1 | sed -n '1s/.*\(musl\).*/\1/p'`
  if [ x"${libc_vendor}" = x"musl" ]; then
    OUT=`echo $OUT | sed 's/-gnu/-musl/'`
  fi
fi

# Test and fix cygwin on x86_64
echo $OUT | grep 86-pc-cygwin > /dev/null 2> /dev/null
if test $? != 0; then
  echo $OUT | grep 86-pc-mingw > /dev/null 2> /dev/null
fi
if test $? = 0; then
  case `echo $PROCESSOR_IDENTIFIER | cut -f1 -d' '` in
    intel64|Intel64|INTEL64|em64t|EM64T|amd64|AMD64|8664|x86_64)
      REAL_CPU=x86_64
      OUT=$REAL_CPU`echo $OUT | sed -e 's/[^-]*//'`
      ;;
  esac
fi

# Test and fix architecture string on AIX
# On AIX 'config.guess' returns 'powerpc' as architecture but 'powerpc' is
# implicitely handled as 32-bit architecture in 'platform.m4' so we check
# for the kernel mode rewrite it to 'powerpc64' if we'Re running in 64-bit mode.
# The check could also be done with `/usr/sbin/prtconf | grep "Kernel Type" | grep "64-bit"`
echo $OUT | grep powerpc-ibm-aix > /dev/null 2> /dev/null
if test $? = 0; then
  if [ -x /bin/getconf ] ; then
    KERNEL_BITMODE=`getconf KERNEL_BITMODE`
    if  [ "$KERNEL_BITMODE" = "32" ]; then
      KERNEL_BITMODE=""
    fi
  fi
  OUT=powerpc$KERNEL_BITMODE`echo $OUT | sed -e 's/[^-]*//'`
fi

# Test and fix little endian PowerPC64.
# TODO: should be handled by autoconf-config.guess. 
if [ "x$OUT" = x ]; then
  if [ `uname -m` = ppc64le ]; then
    if [ `uname -s` = Linux ]; then
      OUT=powerpc64le-unknown-linux-gnu
    fi
  fi
fi

<<<<<<< HEAD
# Test and fix cpu on Macosx when C preprocessor is not on the path
echo $OUT | grep i386-apple-darwin > /dev/null 2> /dev/null
if test $? = 0; then
  REAL_CPU=`uname -m`
  OUT=$REAL_CPU`echo $OUT | sed -e 's/[^-]*//'`
=======
# Test and fix LoongArch64.
if [ "x$OUT" = x ]; then
  if [ `uname -s` = Linux ]; then
    if [ `uname -m` = loongarch64 ]; then
      OUT=loongarch64-unknown-linux-gnu
    fi
  fi
>>>>>>> 824dbfbc
fi

echo $OUT<|MERGE_RESOLUTION|>--- conflicted
+++ resolved
@@ -97,13 +97,6 @@
   fi
 fi
 
-<<<<<<< HEAD
-# Test and fix cpu on Macosx when C preprocessor is not on the path
-echo $OUT | grep i386-apple-darwin > /dev/null 2> /dev/null
-if test $? = 0; then
-  REAL_CPU=`uname -m`
-  OUT=$REAL_CPU`echo $OUT | sed -e 's/[^-]*//'`
-=======
 # Test and fix LoongArch64.
 if [ "x$OUT" = x ]; then
   if [ `uname -s` = Linux ]; then
@@ -111,7 +104,13 @@
       OUT=loongarch64-unknown-linux-gnu
     fi
   fi
->>>>>>> 824dbfbc
+fi
+
+# Test and fix cpu on Macosx when C preprocessor is not on the path
+echo $OUT | grep i386-apple-darwin > /dev/null 2> /dev/null
+if test $? = 0; then
+  REAL_CPU=`uname -m`
+  OUT=$REAL_CPU`echo $OUT | sed -e 's/[^-]*//'`
 fi
 
 echo $OUT