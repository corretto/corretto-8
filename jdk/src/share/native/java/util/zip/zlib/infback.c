--- conflicted
+++ resolved
@@ -502,11 +502,7 @@
             }
             Tracev((stderr, "inflate:       codes ok\n"));
             state->mode = LEN;
-<<<<<<< HEAD
-	    // Falls through.
-=======
                 /* fallthrough */
->>>>>>> 3147b1ba
 
         case LEN:
             /* use inflate_fast() if we have enough input and output */
