/*
 * Copyright (c) 2010, 2013, Oracle and/or its affiliates. All rights reserved.
 * DO NOT ALTER OR REMOVE COPYRIGHT NOTICES OR THIS FILE HEADER.
 *
 * This code is free software; you can redistribute it and/or modify it
 * under the terms of the GNU General Public License version 2 only, as
 * published by the Free Software Foundation.  Oracle designates this
 * particular file as subject to the "Classpath" exception as provided
 * by Oracle in the LICENSE file that accompanied this code.
 *
 * This code is distributed in the hope that it will be useful, but WITHOUT
 * ANY WARRANTY; without even the implied warranty of MERCHANTABILITY or
 * FITNESS FOR A PARTICULAR PURPOSE.  See the GNU General Public License
 * version 2 for more details (a copy is included in the LICENSE file that
 * accompanied this code).
 *
 * You should have received a copy of the GNU General Public License version
 * 2 along with this work; if not, write to the Free Software Foundation,
 * Inc., 51 Franklin St, Fifth Floor, Boston, MA 02110-1301 USA.
 *
 * Please contact Oracle, 500 Oracle Parkway, Redwood Shores, CA 94065 USA
 * or visit www.oracle.com if you need additional information or have any
 * questions.
 */

package jdk.nashorn.internal.ir;

<<<<<<< HEAD
import static jdk.nashorn.internal.codegen.CompilerConstants.LITERAL_PREFIX;
import static jdk.nashorn.internal.codegen.CompilerConstants.TEMP_PREFIX;
import static jdk.nashorn.internal.ir.Symbol.IS_CONSTANT;
import static jdk.nashorn.internal.ir.Symbol.IS_TEMP;

=======
>>>>>>> 5106a9fb
import java.util.Collections;
import java.util.EnumSet;
import java.util.HashSet;
import java.util.List;
import java.util.Set;
<<<<<<< HEAD
=======

>>>>>>> 5106a9fb
import jdk.nashorn.internal.codegen.CompileUnit;
import jdk.nashorn.internal.codegen.Compiler;
import jdk.nashorn.internal.codegen.CompilerConstants;
import jdk.nashorn.internal.codegen.Namespace;
import jdk.nashorn.internal.codegen.types.Type;
import jdk.nashorn.internal.ir.annotations.Ignore;
import jdk.nashorn.internal.ir.annotations.Immutable;
import jdk.nashorn.internal.ir.visitor.NodeVisitor;
import jdk.nashorn.internal.runtime.ScriptFunction;
import jdk.nashorn.internal.runtime.Source;
import jdk.nashorn.internal.runtime.UserAccessorProperty;
import jdk.nashorn.internal.runtime.linker.LinkerCallSite;

/**
 * IR representation for function (or script.)
 */
@Immutable
public final class FunctionNode extends LexicalContextNode implements Flags<FunctionNode> {

    /** Type used for all FunctionNodes */
    public static final Type FUNCTION_TYPE = Type.typeFor(ScriptFunction.class);

    /** Function kinds */
    public enum Kind {
        /** a normal function - nothing special */
        NORMAL,
        /** a script function */
        SCRIPT,
        /** a getter, @see {@link UserAccessorProperty} */
        GETTER,
        /** a setter, @see {@link UserAccessorProperty} */
        SETTER
    }

    /** Compilation states available */
    public enum CompilationState {
        /** compiler is ready */
        INITIALIZED,
        /** method has been parsed */
        PARSED,
        /** method has been parsed */
        PARSE_ERROR,
        /** constant folding pass */
        CONSTANT_FOLDED,
        /** method has been lowered */
        LOWERED,
        /** method hass been attributed */
        ATTR,
        /** method has been split */
        SPLIT,
        /** method has had its types finalized */
        FINALIZED,
        /** method has been emitted to bytecode */
        EMITTED
    }
    /** Source of entity. */
    private final Source source;

    /** External function identifier. */
    @Ignore
    private final IdentNode ident;

<<<<<<< HEAD
=======
    /** Parsed version of functionNode */
    @Ignore
    private final FunctionNode snapshot;

>>>>>>> 5106a9fb
    /** The body of the function node */
    private final Block body;

    /** Internal function name. */
    private final String name;

    /** Compilation unit. */
    private final CompileUnit compileUnit;

    /** Function kind. */
    private final Kind kind;

    /** List of parameters. */
    private final List<IdentNode> parameters;

    /** First token of function. **/
    private final long firstToken;

    /** Last token of function. **/
    private final long lastToken;

    /** Declared symbols in this function node */
    @Ignore
    private final Set<Symbol> declaredSymbols;

    /** Method's namespace. */
    private final Namespace namespace;

    /** Current compilation state */
    @Ignore
    private final EnumSet<CompilationState> compilationState;
<<<<<<< HEAD

    /** Function flags. */
    private final int flags;

    /** Is anonymous function flag. */
    public static final int IS_ANONYMOUS                = 1 << 0;

    /** Is the function created in a function declaration (as opposed to a function expression) */
    public static final int IS_DECLARED                 = 1 << 1;

    /** is this a strict mode function? */
    public static final int IS_STRICT                   = 1 << 2;

    /** Does the function use the "arguments" identifier ? */
    public static final int USES_ARGUMENTS              = 1 << 3;

    /** Has this node been split because it was too large? */
    public static final int IS_SPLIT                    = 1 << 4;

    /** Does the function call eval? If it does, then all variables in this function might be get/set by it and it can
     * introduce new variables into this function's scope too.*/
    public static final int HAS_EVAL                    = 1 << 5;

    /** Does a nested function contain eval? If it does, then all variables in this function might be get/set by it. */
    public static final int HAS_NESTED_EVAL = 1 << 6;

    /**
     * Flag this function as one that defines the identifier "arguments" as a function parameter or nested function
     * name. This precludes it from needing to have an Arguments object defined as "arguments" local variable. Note that
     * defining a local variable named "arguments" still requires construction of the Arguments object (see
     * ECMAScript 5.1 Chapter 10.5).
     * @see #needsArguments()
     */
    public static final int DEFINES_ARGUMENTS           = 1 << 8;

=======

    @Ignore
    private final Compiler.Hints hints;

    /** Function flags. */
    private final int flags;

    /** Is anonymous function flag. */
    public static final int IS_ANONYMOUS                = 1 << 0;

    /** Is the function created in a function declaration (as opposed to a function expression) */
    public static final int IS_DECLARED                 = 1 << 1;

    /** is this a strict mode function? */
    public static final int IS_STRICT                   = 1 << 2;

    /** Does the function use the "arguments" identifier ? */
    public static final int USES_ARGUMENTS              = 1 << 3;

    /** Has this node been split because it was too large? */
    public static final int IS_SPLIT                    = 1 << 4;

    /** Does the function call eval? If it does, then all variables in this function might be get/set by it and it can
     * introduce new variables into this function's scope too.*/
    public static final int HAS_EVAL                    = 1 << 5;

    /** Does a nested function contain eval? If it does, then all variables in this function might be get/set by it. */
    public static final int HAS_NESTED_EVAL = 1 << 6;

    /**
     * Flag this function as one that defines the identifier "arguments" as a function parameter or nested function
     * name. This precludes it from needing to have an Arguments object defined as "arguments" local variable. Note that
     * defining a local variable named "arguments" still requires construction of the Arguments object (see
     * ECMAScript 5.1 Chapter 10.5).
     * @see #needsArguments()
     */
    public static final int DEFINES_ARGUMENTS           = 1 << 8;

>>>>>>> 5106a9fb
    /** Does this function or any of its descendants use variables from an ancestor function's scope (incl. globals)? */
    public static final int USES_ANCESTOR_SCOPE         = 1 << 9;

    /** Is this function lazily compiled? */
    public static final int IS_LAZY                     = 1 << 10;

    /** Does this function have lazy, yet uncompiled children */
    public static final int HAS_LAZY_CHILDREN           = 1 << 11;

    /** Does this function have lazy, yet uncompiled children */
    public static final int IS_PROGRAM                  = 1 << 12;

    /** Does this function have nested declarations? */
    public static final int HAS_FUNCTION_DECLARATIONS   = 1 << 13;

<<<<<<< HEAD
=======
    /** Can this function be specialized? */
    public static final int CAN_SPECIALIZE              = 1 << 14;

>>>>>>> 5106a9fb
    /** Does this function or any nested functions contain an eval? */
    private static final int HAS_DEEP_EVAL = HAS_EVAL | HAS_NESTED_EVAL;

    /** Does this function need to store all its variables in scope? */
    private static final int HAS_ALL_VARS_IN_SCOPE = HAS_DEEP_EVAL | IS_SPLIT | HAS_LAZY_CHILDREN;

    /** Does this function potentially need "arguments"? Note that this is not a full test, as further negative check of REDEFINES_ARGS is needed. */
    private static final int MAYBE_NEEDS_ARGUMENTS = USES_ARGUMENTS | HAS_EVAL;

    /** Does this function need the parent scope? It needs it if either it or its descendants use variables from it, or have a deep eval.
     *  We also pessimistically need a parent scope if we have lazy children that have not yet been compiled */
    private static final int NEEDS_PARENT_SCOPE = USES_ANCESTOR_SCOPE | HAS_DEEP_EVAL | HAS_LAZY_CHILDREN;

    /** What is the return type of this function? */
    private Type returnType = Type.UNKNOWN;

    /**
     * Constructor
     *
     * @param source     the source
<<<<<<< HEAD
=======
     * @param lineNumber line number
>>>>>>> 5106a9fb
     * @param token      token
     * @param finish     finish
     * @param firstToken first token of the funtion node (including the function declaration)
     * @param namespace  the namespace
     * @param ident      the identifier
     * @param name       the name of the function
     * @param parameters parameter list
     * @param kind       kind of function as in {@link FunctionNode.Kind}
     * @param flags      initial flags
     */
    public FunctionNode(
        final Source source,
<<<<<<< HEAD
=======
        final int lineNumber,
>>>>>>> 5106a9fb
        final long token,
        final int finish,
        final long firstToken,
        final Namespace namespace,
        final IdentNode ident,
        final String name,
        final List<IdentNode> parameters,
        final FunctionNode.Kind kind,
        final int flags) {
<<<<<<< HEAD
        super(source, token, finish);

        this.ident             = ident;
        this.name              = name;
        this.kind              = kind;
        this.parameters        = parameters;
        this.firstToken        = firstToken;
        this.lastToken         = token;
        this.namespace         = namespace;
        this.compilationState  = EnumSet.of(CompilationState.INITIALIZED);
        this.declaredSymbols   = new HashSet<>();
        this.flags             = flags;
        this.compileUnit       = null;
        this.body              = null;
    }

    private FunctionNode(final FunctionNode functionNode, final long lastToken, final int flags, final Type returnType, final CompileUnit compileUnit, final EnumSet<CompilationState> compilationState, final Block body) {
        super(functionNode);
        this.flags = flags;
        this.returnType = returnType;
        this.compileUnit = compileUnit;
        this.lastToken = lastToken;
        this.compilationState = compilationState;
        this.body  = body;

        // the fields below never change - they are final and assigned in constructor
        this.name = functionNode.name;
        this.ident = functionNode.ident;
        this.namespace = functionNode.namespace;
        this.declaredSymbols = functionNode.declaredSymbols;
        this.kind  = functionNode.kind;
        this.parameters = functionNode.parameters;
        this.firstToken = functionNode.firstToken;
    }

    @Override
    public Node accept(final LexicalContext lc, final NodeVisitor visitor) {
        if (visitor.enterFunctionNode(this)) {
            return visitor.leaveFunctionNode(setBody(lc, (Block)body.accept(visitor)));
        }
        return this;
    }

    /**
=======
        super(lineNumber, token, finish);

        this.source           = source;
        this.ident            = ident;
        this.name             = name;
        this.kind             = kind;
        this.parameters       = parameters;
        this.firstToken       = firstToken;
        this.lastToken        = token;
        this.namespace        = namespace;
        this.compilationState = EnumSet.of(CompilationState.INITIALIZED);
        this.declaredSymbols  = new HashSet<>();
        this.flags            = flags;
        this.compileUnit      = null;
        this.body             = null;
        this.snapshot         = null;
        this.hints            = null;
    }

    private FunctionNode(
        final FunctionNode functionNode,
        final long lastToken,
        final int flags,
        final Type returnType,
        final CompileUnit compileUnit,
        final EnumSet<CompilationState> compilationState,
        final Block body,
        final List<IdentNode> parameters,
        final FunctionNode snapshot,
        final Compiler.Hints hints) {
        super(functionNode);

        this.flags            = flags;
        this.returnType       = returnType;
        this.compileUnit      = compileUnit;
        this.lastToken        = lastToken;
        this.compilationState = compilationState;
        this.body             = body;
        this.parameters       = parameters;
        this.snapshot         = snapshot;
        this.hints            = hints;

        // the fields below never change - they are final and assigned in constructor
        this.source          = functionNode.source;
        this.name            = functionNode.name;
        this.ident           = functionNode.ident;
        this.namespace       = functionNode.namespace;
        this.declaredSymbols = functionNode.declaredSymbols;
        this.kind            = functionNode.kind;
        this.firstToken      = functionNode.firstToken;
    }

    @Override
    public Node accept(final LexicalContext lc, final NodeVisitor visitor) {
        if (visitor.enterFunctionNode(this)) {
            return visitor.leaveFunctionNode(setBody(lc, (Block)body.accept(visitor)));
        }
        return this;
    }

    /**
     * Get the source for this function
     * @return the source
     */
    public Source getSource() {
        return source;
    }

    /**
     * Get the version of this function node's code as it looked upon construction
     * i.e typically parsed and nothing else
     * @return initial version of function node
     */
    public FunctionNode getSnapshot() {
        return snapshot;
    }

    /**
     * Throw away the snapshot, if any, to save memory. Used when heuristic
     * determines that a method is not worth specializing
     *
     * @param lc lexical context
     * @return new function node if a snapshot was present, now with snapsnot null
     */
    public FunctionNode clearSnapshot(final LexicalContext lc) {
        if (this.snapshot == null) {
            return this;
        }
        return Node.replaceInLexicalContext(lc, this, new FunctionNode(this, lastToken, flags, returnType, compileUnit, compilationState, body, parameters, null, hints));
    }

    /**
     * Take a snapshot of this function node at a given point in time
     * and store it in the function node
     * @param lc lexical context
     * @return function node
     */
    public FunctionNode snapshot(final LexicalContext lc) {
        if (this.snapshot == this) {
            return this;
        }
        if (isProgram() || parameters.isEmpty()) {
            return this; //never specialize anything that won't be recompiled
        }
        return Node.replaceInLexicalContext(lc, this, new FunctionNode(this, lastToken, flags, returnType, compileUnit, compilationState, body, parameters, this, hints));
    }

    /**
     * Can this function node be regenerated with more specific type args?
     * @return true if specialization is possible
     */
    public boolean canSpecialize() {
        return getFlag(CAN_SPECIALIZE);
    }

    /**
>>>>>>> 5106a9fb
     * Get the compilation state of this function
     * @return the compilation state
     */
    public EnumSet<CompilationState> getState() {
        return compilationState;
    }

    /**
     * Check whether this FunctionNode has reached a give CompilationState.
     *
     * @param state the state to check for
     * @return true of the node is in the given state
     */
    public boolean hasState(final EnumSet<CompilationState> state) {
        return compilationState.equals(state);
    }

    /**
     * Check whether the state of this FunctionNode contains a given compilation
     * state.
     *
     * A node can be in many states at once, e.g. both lowered and initialized.
     * To check for an exact state, use {FunctionNode{@link #hasState(EnumSet)}
     *
     * @param state state to check for
     * @return true if state is present in the total compilation state of this FunctionNode
     */
    public boolean hasState(final CompilationState state) {
        return compilationState.contains(state);
    }

    /**
     * Add a state to the total CompilationState of this node, e.g. if
     * FunctionNode has been lowered, the compiler will add
     * {@code CompilationState#LOWERED} to the state vector
     *
     * @param lc lexical context
     * @param state {@link CompilationState} to add
     * @return function node or a new one if state was changed
     */
    public FunctionNode setState(final LexicalContext lc, final CompilationState state) {
        if (this.compilationState.equals(state)) {
            return this;
        }
        final EnumSet<CompilationState> newState = EnumSet.copyOf(this.compilationState);
        newState.add(state);
<<<<<<< HEAD
        return Node.replaceInLexicalContext(lc, this, new FunctionNode(this, lastToken, flags, returnType, compileUnit, newState, body));
=======
        return Node.replaceInLexicalContext(lc, this, new FunctionNode(this, lastToken, flags, returnType, compileUnit, newState, body, parameters, snapshot, hints));
    }

    /**
     * Get any compiler hints that may associated with the function
     * @return compiler hints
     */
    public Compiler.Hints getHints() {
        return this.hints == null ? Compiler.Hints.EMPTY : hints;
    }

    /**
     * Set compiler hints for this function
     * @param lc    lexical context
     * @param hints compiler hints
     * @return new function if hints changed
     */
    public FunctionNode setHints(final LexicalContext lc, final Compiler.Hints hints) {
        if (this.hints == hints) {
            return this;
        }
        return Node.replaceInLexicalContext(lc, this, new FunctionNode(this, lastToken, flags, returnType, compileUnit, compilationState, body, parameters, snapshot, hints));
>>>>>>> 5106a9fb
    }

    /**
     * Create a unique name in the namespace of this FunctionNode
     * @param base prefix for name
     * @return base if no collision exists, otherwise a name prefix with base
     */
    public String uniqueName(final String base) {
        return namespace.uniqueName(base);
    }

<<<<<<< HEAD
    /**
     * Create a virtual symbol for a literal.
     *
     * @param literalNode Primary node to use symbol.
     *
     * @return Symbol used.
     */
    public Symbol newLiteral(final LiteralNode<?> literalNode) {
        final String uname = uniqueName(LITERAL_PREFIX.symbolName());
        final Symbol symbol = new Symbol(uname, IS_CONSTANT, literalNode.getType());
        literalNode.setSymbol(symbol);

        return symbol;
    }
=======
>>>>>>> 5106a9fb

    @Override
    public void toString(final StringBuilder sb) {
        sb.append('[');
        sb.append(returnType);
        sb.append(']');
        sb.append(' ');

        sb.append("function");

        if (ident != null) {
            sb.append(' ');
            ident.toString(sb);
        }

        sb.append('(');
        boolean first = true;

        for (final IdentNode parameter : parameters) {
            if (!first) {
                sb.append(", ");
            } else {
                first = false;
            }

            parameter.toString(sb);
        }

        sb.append(')');
    }

    @Override
    public boolean getFlag(final int flag) {
        return (flags & flag) != 0;
    }

    @Override
    public FunctionNode setFlags(final LexicalContext lc, int flags) {
        if (this.flags == flags) {
            return this;
        }
<<<<<<< HEAD
        return Node.replaceInLexicalContext(lc, this, new FunctionNode(this, lastToken, flags, returnType, compileUnit, compilationState, body));
=======
        return Node.replaceInLexicalContext(lc, this, new FunctionNode(this, lastToken, flags, returnType, compileUnit, compilationState, body, parameters, snapshot, hints));
>>>>>>> 5106a9fb
    }

    @Override
    public FunctionNode clearFlag(final LexicalContext lc, final int flag) {
        return setFlags(lc, flags & ~flag);
    }

    @Override
    public FunctionNode setFlag(final LexicalContext lc, final int flag) {
        return setFlags(lc, flags | flag);
    }

    /**
     * Returns true if the function is the top-level program.
     * @return True if this function node represents the top-level program.
     */
    public boolean isProgram() {
        return getFlag(IS_PROGRAM);
    }

    /**
     * Should this function node be lazily code generated, i.e. first at link time
     * @return true if lazy
     */
    public boolean isLazy() {
        return getFlag(IS_LAZY);
    }

    /**
     * Check if the {@code eval} keyword is used in this function
     *
     * @return true if {@code eval} is used
     */
    public boolean hasEval() {
        return getFlag(HAS_EVAL);
    }

    /**
     * Get the first token for this function
     * @return the first token
     */
    public long getFirstToken() {
        return firstToken;
    }

    /**
     * Check whether this function has nested function declarations
     * @return true if nested function declarations exist
     */
    public boolean hasDeclaredFunctions() {
        return getFlag(HAS_FUNCTION_DECLARATIONS);
    }

    /**
     * Check if this function's generated Java method needs a {@code callee} parameter. Functions that need access to
     * their parent scope, functions that reference themselves, and non-strict functions that need an Arguments object
     * (since it exposes {@code arguments.callee} property) will need to have a callee parameter.
     *
     * @return true if the function's generated Java method needs a {@code callee} parameter.
     */
    public boolean needsCallee() {
        return needsParentScope() || needsSelfSymbol() || (needsArguments() && !isStrict());
    }

    /**
     * Get the identifier for this function
     * @return the identifier as an IdentityNode
     */
    public IdentNode getIdent() {
        return ident;
    }

    /**
     * Return a set of symbols declared in this function node. This
     * is only relevant after Attr, otherwise it will be an empty
     * set as no symbols have been introduced
     * @return set of declared symbols in function
     */
    public Set<Symbol> getDeclaredSymbols() {
        return Collections.unmodifiableSet(declaredSymbols);
    }

    /**
     * Add a declared symbol to this function node
     * @param symbol symbol that is declared
     */
    public void addDeclaredSymbol(final Symbol symbol) {
        declaredSymbols.add(symbol);
<<<<<<< HEAD
    }

    /**
     * Get the function body
     * @return the function body
     */
    public Block getBody() {
        return body;
    }

    /**
     * Reset the function body
     * @param lc lexical context
     * @param body new body
     * @return new function node if body changed, same if not
     */
=======
    }

    /**
     * Get the function body
     * @return the function body
     */
    public Block getBody() {
        return body;
    }

    /**
     * Reset the function body
     * @param lc lexical context
     * @param body new body
     * @return new function node if body changed, same if not
     */
>>>>>>> 5106a9fb
    public FunctionNode setBody(final LexicalContext lc, final Block body) {
        if(this.body == body) {
            return this;
        }
<<<<<<< HEAD
        return Node.replaceInLexicalContext(lc, this, new FunctionNode(this, lastToken, flags, returnType, compileUnit, compilationState, body));
=======
        return Node.replaceInLexicalContext(lc, this, new FunctionNode(this, lastToken, flags, returnType, compileUnit, compilationState, body, parameters, snapshot, hints));
>>>>>>> 5106a9fb
    }

    /**
     * Does this function's method needs to be variable arity (gather all script-declared parameters in a final
     * {@code Object[]} parameter. Functions that need to have the "arguments" object as well as functions that simply
     * declare too many arguments for JVM to handle with fixed arity will need to be variable arity.
     * @return true if the Java method in the generated code that implements this function needs to be variable arity.
     * @see #needsArguments()
     * @see LinkerCallSite#ARGLIMIT
     */
    public boolean isVarArg() {
        return needsArguments() || parameters.size() > LinkerCallSite.ARGLIMIT;
    }

    /**
     * Returns true if this function needs to have an Arguments object defined as a local variable named "arguments".
     * Functions that use "arguments" as identifier and don't define it as a name of a parameter or a nested function
     * (see ECMAScript 5.1 Chapter 10.5), as well as any function that uses eval or with, or has a nested function that
     * does the same, will have an "arguments" object. Also, if this function is a script, it will not have an
     * "arguments" object, because it does not have local variables; rather the Global object will have an explicit
     * "arguments" property that provides command-line arguments for the script.
     * @return true if this function needs an arguments object.
     */
    public boolean needsArguments() {
        // uses "arguments" or calls eval, but it does not redefine "arguments", and finally, it's not a script, since
        // for top-level script, "arguments" is picked up from Context by Global.init() instead.
        return getFlag(MAYBE_NEEDS_ARGUMENTS) && !getFlag(DEFINES_ARGUMENTS) && !isProgram();
    }

    /**
     * Returns true if this function needs access to its parent scope. Functions referencing variables outside their
     * scope (including global variables), as well as functions that call eval or have a with block, or have nested
     * functions that call eval or have a with block, will need a parent scope. Top-level script functions also need a
     * parent scope since they might be used from within eval, and eval will need an externally passed scope.
     * @return true if the function needs parent scope.
     */
    public boolean needsParentScope() {
        return getFlag(NEEDS_PARENT_SCOPE) || isProgram();
    }

    /**
     * Return the kind of this function
     * @see FunctionNode.Kind
     * @return the kind
     */
    public Kind getKind() {
        return kind;
    }

    /**
     * Return the last token for this function's code
     * @return last token
     */
    public long getLastToken() {
        return lastToken;
    }

    /**
     * Set the last token for this function's code
     * @param lc lexical context
     * @param lastToken the last token
     * @return function node or a new one if state was changed
     */
    public FunctionNode setLastToken(final LexicalContext lc, final long lastToken) {
        if (this.lastToken == lastToken) {
            return this;
        }
<<<<<<< HEAD
        return Node.replaceInLexicalContext(lc, this, new FunctionNode(this, lastToken, flags, returnType, compileUnit, compilationState, body));
=======
        return Node.replaceInLexicalContext(lc, this, new FunctionNode(this, lastToken, flags, returnType, compileUnit, compilationState, body, parameters, snapshot, hints));
>>>>>>> 5106a9fb
    }

    /**
     * Get the name of this function
     * @return the name
     */
    public String getName() {
        return name;
    }

    /**
     * Check if this function should have all its variables in its own scope. Scripts, split sub-functions, and
     * functions having with and/or eval blocks are such.
     *
     * @return true if all variables should be in scope
     */
    public boolean allVarsInScope() {
        return isProgram() || getFlag(HAS_ALL_VARS_IN_SCOPE);
    }

    /**
     * Checks if this function is a sub-function generated by splitting a larger one
     *
     * @return true if this function is split from a larger one
     */
    public boolean isSplit() {
        return getFlag(IS_SPLIT);
    }

    /**
     * Checks if this function has yet-to-be-generated child functions
     *
     * @return true if there are lazy child functions
     */
    public boolean hasLazyChildren() {
        return getFlag(HAS_LAZY_CHILDREN);
    }

    /**
     * Get the parameters to this function
     * @return a list of IdentNodes which represent the function parameters, in order
     */
    public List<IdentNode> getParameters() {
        return Collections.unmodifiableList(parameters);
    }

    /**
<<<<<<< HEAD
     * Get a specialized type for an identity, if one exists
     * @param node node to check specialized type for
     * @return null if no specialization exists, otherwise type
     */
    @SuppressWarnings("static-method")
    public Type getSpecializedType(final IdentNode node) {
        return null; //TODO implement specialized types later
=======
     * Reset the compile unit used to compile this function
     * @see Compiler
     * @param  lc lexical context
     * @param  parameters the compile unit
     * @return function node or a new one if state was changed
     */
    public FunctionNode setParameters(final LexicalContext lc, final List<IdentNode> parameters) {
        if (this.parameters == parameters) {
            return this;
        }
        return Node.replaceInLexicalContext(lc, this, new FunctionNode(this, lastToken, flags, returnType, compileUnit, compilationState, body, parameters, snapshot, hints));
>>>>>>> 5106a9fb
    }

    /**
     * Check if this function is created as a function declaration (as opposed to function expression)
     * @return true if function is declared.
     */
    public boolean isDeclared() {
        return getFlag(IS_DECLARED);
    }

    /**
     * Check if this function is anonymous
     * @return true if function is anonymous
     */
    public boolean isAnonymous() {
        return getFlag(IS_ANONYMOUS);
    }

    /**
     * Does this function need a self symbol - this is needed only for self
     * referring functions
     * @return true if function needs a symbol for self
     */
    public boolean needsSelfSymbol() {
        return body.getFlag(Block.NEEDS_SELF_SYMBOL);
    }

    @Override
    public Type getType() {
        return FUNCTION_TYPE;
    }

    /**
     * Get the return type for this function. Return types can be specialized
     * if the compiler knows them, but parameters cannot, as they need to go through
     * appropriate object conversion
     *
     * @return the return type
     */
    public Type getReturnType() {
        return returnType;
    }

    /**
     * Set the function return type
     * @param lc lexical context
     * @param returnType new return type
     * @return function node or a new one if state was changed
     */
    public FunctionNode setReturnType(final LexicalContext lc, final Type returnType) {
        //we never bother with object types narrower than objects, that will lead to byte code verification errors
        //as for instance even if we know we are returning a string from a method, the code generator will always
        //treat it as an object, at least for now
        if (this.returnType == returnType) {
            return this;
        }
        return Node.replaceInLexicalContext(
            lc,
            this,
            new FunctionNode(
                this,
                lastToken,
                flags,
                Type.widest(this.returnType, returnType.isObject() ?
                    Type.OBJECT :
                    returnType),
                compileUnit,
                compilationState,
<<<<<<< HEAD
                body));
=======
                body,
                parameters,
                snapshot,
                hints));
>>>>>>> 5106a9fb
    }

    /**
     * Check if the function is generated in strict mode
     * @return true if strict mode enabled for function
     */
    public boolean isStrict() {
        return getFlag(IS_STRICT);
    }

    /**
     * Get the compile unit used to compile this function
     * @see Compiler
     * @return the compile unit
     */
    public CompileUnit getCompileUnit() {
        return compileUnit;
    }

    /**
     * Reset the compile unit used to compile this function
     * @see Compiler
     * @param lc lexical context
     * @param compileUnit the compile unit
     * @return function node or a new one if state was changed
     */
    public FunctionNode setCompileUnit(final LexicalContext lc, final CompileUnit compileUnit) {
        if (this.compileUnit == compileUnit) {
            return this;
        }
<<<<<<< HEAD
        return Node.replaceInLexicalContext(lc, this, new FunctionNode(this, lastToken, flags, returnType, compileUnit, compilationState, body));
=======
        return Node.replaceInLexicalContext(lc, this, new FunctionNode(this, lastToken, flags, returnType, compileUnit, compilationState, body, parameters, snapshot, hints));
>>>>>>> 5106a9fb
    }

    /**
     * Create a temporary variable to the current frame.
     *
     * @param block that needs the temporary
     * @param type  Strong type of symbol.
     * @param node  Primary node to use symbol.
     *
     * @return Symbol used.
     */
<<<<<<< HEAD
    public Symbol ensureSymbol(final Block block, final Type type, final Node node) {
        Symbol symbol = node.getSymbol();

        // If no symbol already present.
        if (symbol == null) {
            final String uname = uniqueName(TEMP_PREFIX.symbolName());
            symbol = new Symbol(uname, IS_TEMP, type);
            block.putSymbol(uname, symbol);
            node.setSymbol(symbol);
        }

        return symbol;
    }
=======
>>>>>>> 5106a9fb

    /**
     * Get the symbol for a compiler constant, or null if not available (yet)
     * @param cc compiler constant
     * @return symbol for compiler constant, or null if not defined yet (for example in Lower)
     */
    public Symbol compilerConstant(final CompilerConstants cc) {
        return body.getExistingSymbol(cc.symbolName());
    }

}<|MERGE_RESOLUTION|>--- conflicted
+++ resolved
@@ -25,23 +25,12 @@
 
 package jdk.nashorn.internal.ir;
 
-<<<<<<< HEAD
-import static jdk.nashorn.internal.codegen.CompilerConstants.LITERAL_PREFIX;
-import static jdk.nashorn.internal.codegen.CompilerConstants.TEMP_PREFIX;
-import static jdk.nashorn.internal.ir.Symbol.IS_CONSTANT;
-import static jdk.nashorn.internal.ir.Symbol.IS_TEMP;
-
-=======
->>>>>>> 5106a9fb
 import java.util.Collections;
 import java.util.EnumSet;
 import java.util.HashSet;
 import java.util.List;
 import java.util.Set;
-<<<<<<< HEAD
-=======
-
->>>>>>> 5106a9fb
+
 import jdk.nashorn.internal.codegen.CompileUnit;
 import jdk.nashorn.internal.codegen.Compiler;
 import jdk.nashorn.internal.codegen.CompilerConstants;
@@ -104,13 +93,10 @@
     @Ignore
     private final IdentNode ident;
 
-<<<<<<< HEAD
-=======
     /** Parsed version of functionNode */
     @Ignore
     private final FunctionNode snapshot;
 
->>>>>>> 5106a9fb
     /** The body of the function node */
     private final Block body;
 
@@ -142,7 +128,9 @@
     /** Current compilation state */
     @Ignore
     private final EnumSet<CompilationState> compilationState;
-<<<<<<< HEAD
+
+    @Ignore
+    private final Compiler.Hints hints;
 
     /** Function flags. */
     private final int flags;
@@ -178,46 +166,6 @@
      */
     public static final int DEFINES_ARGUMENTS           = 1 << 8;
 
-=======
-
-    @Ignore
-    private final Compiler.Hints hints;
-
-    /** Function flags. */
-    private final int flags;
-
-    /** Is anonymous function flag. */
-    public static final int IS_ANONYMOUS                = 1 << 0;
-
-    /** Is the function created in a function declaration (as opposed to a function expression) */
-    public static final int IS_DECLARED                 = 1 << 1;
-
-    /** is this a strict mode function? */
-    public static final int IS_STRICT                   = 1 << 2;
-
-    /** Does the function use the "arguments" identifier ? */
-    public static final int USES_ARGUMENTS              = 1 << 3;
-
-    /** Has this node been split because it was too large? */
-    public static final int IS_SPLIT                    = 1 << 4;
-
-    /** Does the function call eval? If it does, then all variables in this function might be get/set by it and it can
-     * introduce new variables into this function's scope too.*/
-    public static final int HAS_EVAL                    = 1 << 5;
-
-    /** Does a nested function contain eval? If it does, then all variables in this function might be get/set by it. */
-    public static final int HAS_NESTED_EVAL = 1 << 6;
-
-    /**
-     * Flag this function as one that defines the identifier "arguments" as a function parameter or nested function
-     * name. This precludes it from needing to have an Arguments object defined as "arguments" local variable. Note that
-     * defining a local variable named "arguments" still requires construction of the Arguments object (see
-     * ECMAScript 5.1 Chapter 10.5).
-     * @see #needsArguments()
-     */
-    public static final int DEFINES_ARGUMENTS           = 1 << 8;
-
->>>>>>> 5106a9fb
     /** Does this function or any of its descendants use variables from an ancestor function's scope (incl. globals)? */
     public static final int USES_ANCESTOR_SCOPE         = 1 << 9;
 
@@ -233,12 +181,9 @@
     /** Does this function have nested declarations? */
     public static final int HAS_FUNCTION_DECLARATIONS   = 1 << 13;
 
-<<<<<<< HEAD
-=======
     /** Can this function be specialized? */
     public static final int CAN_SPECIALIZE              = 1 << 14;
 
->>>>>>> 5106a9fb
     /** Does this function or any nested functions contain an eval? */
     private static final int HAS_DEEP_EVAL = HAS_EVAL | HAS_NESTED_EVAL;
 
@@ -259,10 +204,7 @@
      * Constructor
      *
      * @param source     the source
-<<<<<<< HEAD
-=======
      * @param lineNumber line number
->>>>>>> 5106a9fb
      * @param token      token
      * @param finish     finish
      * @param firstToken first token of the funtion node (including the function declaration)
@@ -275,10 +217,7 @@
      */
     public FunctionNode(
         final Source source,
-<<<<<<< HEAD
-=======
         final int lineNumber,
->>>>>>> 5106a9fb
         final long token,
         final int finish,
         final long firstToken,
@@ -288,52 +227,6 @@
         final List<IdentNode> parameters,
         final FunctionNode.Kind kind,
         final int flags) {
-<<<<<<< HEAD
-        super(source, token, finish);
-
-        this.ident             = ident;
-        this.name              = name;
-        this.kind              = kind;
-        this.parameters        = parameters;
-        this.firstToken        = firstToken;
-        this.lastToken         = token;
-        this.namespace         = namespace;
-        this.compilationState  = EnumSet.of(CompilationState.INITIALIZED);
-        this.declaredSymbols   = new HashSet<>();
-        this.flags             = flags;
-        this.compileUnit       = null;
-        this.body              = null;
-    }
-
-    private FunctionNode(final FunctionNode functionNode, final long lastToken, final int flags, final Type returnType, final CompileUnit compileUnit, final EnumSet<CompilationState> compilationState, final Block body) {
-        super(functionNode);
-        this.flags = flags;
-        this.returnType = returnType;
-        this.compileUnit = compileUnit;
-        this.lastToken = lastToken;
-        this.compilationState = compilationState;
-        this.body  = body;
-
-        // the fields below never change - they are final and assigned in constructor
-        this.name = functionNode.name;
-        this.ident = functionNode.ident;
-        this.namespace = functionNode.namespace;
-        this.declaredSymbols = functionNode.declaredSymbols;
-        this.kind  = functionNode.kind;
-        this.parameters = functionNode.parameters;
-        this.firstToken = functionNode.firstToken;
-    }
-
-    @Override
-    public Node accept(final LexicalContext lc, final NodeVisitor visitor) {
-        if (visitor.enterFunctionNode(this)) {
-            return visitor.leaveFunctionNode(setBody(lc, (Block)body.accept(visitor)));
-        }
-        return this;
-    }
-
-    /**
-=======
         super(lineNumber, token, finish);
 
         this.source           = source;
@@ -450,7 +343,6 @@
     }
 
     /**
->>>>>>> 5106a9fb
      * Get the compilation state of this function
      * @return the compilation state
      */
@@ -497,9 +389,6 @@
         }
         final EnumSet<CompilationState> newState = EnumSet.copyOf(this.compilationState);
         newState.add(state);
-<<<<<<< HEAD
-        return Node.replaceInLexicalContext(lc, this, new FunctionNode(this, lastToken, flags, returnType, compileUnit, newState, body));
-=======
         return Node.replaceInLexicalContext(lc, this, new FunctionNode(this, lastToken, flags, returnType, compileUnit, newState, body, parameters, snapshot, hints));
     }
 
@@ -522,7 +411,6 @@
             return this;
         }
         return Node.replaceInLexicalContext(lc, this, new FunctionNode(this, lastToken, flags, returnType, compileUnit, compilationState, body, parameters, snapshot, hints));
->>>>>>> 5106a9fb
     }
 
     /**
@@ -534,23 +422,6 @@
         return namespace.uniqueName(base);
     }
 
-<<<<<<< HEAD
-    /**
-     * Create a virtual symbol for a literal.
-     *
-     * @param literalNode Primary node to use symbol.
-     *
-     * @return Symbol used.
-     */
-    public Symbol newLiteral(final LiteralNode<?> literalNode) {
-        final String uname = uniqueName(LITERAL_PREFIX.symbolName());
-        final Symbol symbol = new Symbol(uname, IS_CONSTANT, literalNode.getType());
-        literalNode.setSymbol(symbol);
-
-        return symbol;
-    }
-=======
->>>>>>> 5106a9fb
 
     @Override
     public void toString(final StringBuilder sb) {
@@ -592,11 +463,7 @@
         if (this.flags == flags) {
             return this;
         }
-<<<<<<< HEAD
-        return Node.replaceInLexicalContext(lc, this, new FunctionNode(this, lastToken, flags, returnType, compileUnit, compilationState, body));
-=======
         return Node.replaceInLexicalContext(lc, this, new FunctionNode(this, lastToken, flags, returnType, compileUnit, compilationState, body, parameters, snapshot, hints));
->>>>>>> 5106a9fb
     }
 
     @Override
@@ -685,7 +552,6 @@
      */
     public void addDeclaredSymbol(final Symbol symbol) {
         declaredSymbols.add(symbol);
-<<<<<<< HEAD
     }
 
     /**
@@ -702,33 +568,11 @@
      * @param body new body
      * @return new function node if body changed, same if not
      */
-=======
-    }
-
-    /**
-     * Get the function body
-     * @return the function body
-     */
-    public Block getBody() {
-        return body;
-    }
-
-    /**
-     * Reset the function body
-     * @param lc lexical context
-     * @param body new body
-     * @return new function node if body changed, same if not
-     */
->>>>>>> 5106a9fb
     public FunctionNode setBody(final LexicalContext lc, final Block body) {
         if(this.body == body) {
             return this;
         }
-<<<<<<< HEAD
-        return Node.replaceInLexicalContext(lc, this, new FunctionNode(this, lastToken, flags, returnType, compileUnit, compilationState, body));
-=======
         return Node.replaceInLexicalContext(lc, this, new FunctionNode(this, lastToken, flags, returnType, compileUnit, compilationState, body, parameters, snapshot, hints));
->>>>>>> 5106a9fb
     }
 
     /**
@@ -796,11 +640,7 @@
         if (this.lastToken == lastToken) {
             return this;
         }
-<<<<<<< HEAD
-        return Node.replaceInLexicalContext(lc, this, new FunctionNode(this, lastToken, flags, returnType, compileUnit, compilationState, body));
-=======
         return Node.replaceInLexicalContext(lc, this, new FunctionNode(this, lastToken, flags, returnType, compileUnit, compilationState, body, parameters, snapshot, hints));
->>>>>>> 5106a9fb
     }
 
     /**
@@ -848,15 +688,6 @@
     }
 
     /**
-<<<<<<< HEAD
-     * Get a specialized type for an identity, if one exists
-     * @param node node to check specialized type for
-     * @return null if no specialization exists, otherwise type
-     */
-    @SuppressWarnings("static-method")
-    public Type getSpecializedType(final IdentNode node) {
-        return null; //TODO implement specialized types later
-=======
      * Reset the compile unit used to compile this function
      * @see Compiler
      * @param  lc lexical context
@@ -868,7 +699,6 @@
             return this;
         }
         return Node.replaceInLexicalContext(lc, this, new FunctionNode(this, lastToken, flags, returnType, compileUnit, compilationState, body, parameters, snapshot, hints));
->>>>>>> 5106a9fb
     }
 
     /**
@@ -937,14 +767,10 @@
                     returnType),
                 compileUnit,
                 compilationState,
-<<<<<<< HEAD
-                body));
-=======
                 body,
                 parameters,
                 snapshot,
                 hints));
->>>>>>> 5106a9fb
     }
 
     /**
@@ -975,11 +801,7 @@
         if (this.compileUnit == compileUnit) {
             return this;
         }
-<<<<<<< HEAD
-        return Node.replaceInLexicalContext(lc, this, new FunctionNode(this, lastToken, flags, returnType, compileUnit, compilationState, body));
-=======
         return Node.replaceInLexicalContext(lc, this, new FunctionNode(this, lastToken, flags, returnType, compileUnit, compilationState, body, parameters, snapshot, hints));
->>>>>>> 5106a9fb
     }
 
     /**
@@ -991,22 +813,6 @@
      *
      * @return Symbol used.
      */
-<<<<<<< HEAD
-    public Symbol ensureSymbol(final Block block, final Type type, final Node node) {
-        Symbol symbol = node.getSymbol();
-
-        // If no symbol already present.
-        if (symbol == null) {
-            final String uname = uniqueName(TEMP_PREFIX.symbolName());
-            symbol = new Symbol(uname, IS_TEMP, type);
-            block.putSymbol(uname, symbol);
-            node.setSymbol(symbol);
-        }
-
-        return symbol;
-    }
-=======
->>>>>>> 5106a9fb
 
     /**
      * Get the symbol for a compiler constant, or null if not available (yet)
@@ -1016,5 +822,4 @@
     public Symbol compilerConstant(final CompilerConstants cc) {
         return body.getExistingSymbol(cc.symbolName());
     }
-
 }