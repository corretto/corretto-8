/*
 * Copyright (c) 2010, 2013, Oracle and/or its affiliates. All rights reserved.
 * DO NOT ALTER OR REMOVE COPYRIGHT NOTICES OR THIS FILE HEADER.
 *
 * This code is free software; you can redistribute it and/or modify it
 * under the terms of the GNU General Public License version 2 only, as
 * published by the Free Software Foundation.  Oracle designates this
 * particular file as subject to the "Classpath" exception as provided
 * by Oracle in the LICENSE file that accompanied this code.
 *
 * This code is distributed in the hope that it will be useful, but WITHOUT
 * ANY WARRANTY; without even the implied warranty of MERCHANTABILITY or
 * FITNESS FOR A PARTICULAR PURPOSE.  See the GNU General Public License
 * version 2 for more details (a copy is included in the LICENSE file that
 * accompanied this code).
 *
 * You should have received a copy of the GNU General Public License version
 * 2 along with this work; if not, write to the Free Software Foundation,
 * Inc., 51 Franklin St, Fifth Floor, Boston, MA 02110-1301 USA.
 *
 * Please contact Oracle, 500 Oracle Parkway, Redwood Shores, CA 94065 USA
 * or visit www.oracle.com if you need additional information or have any
 * questions.
 */

package jdk.nashorn.internal.parser;

import static jdk.nashorn.internal.codegen.CompilerConstants.ARGUMENTS;
import static jdk.nashorn.internal.codegen.CompilerConstants.EVAL;
import static jdk.nashorn.internal.codegen.CompilerConstants.FUNCTION_PREFIX;
import static jdk.nashorn.internal.codegen.CompilerConstants.RUN_SCRIPT;
import static jdk.nashorn.internal.parser.TokenType.ASSIGN;
import static jdk.nashorn.internal.parser.TokenType.CASE;
import static jdk.nashorn.internal.parser.TokenType.CATCH;
import static jdk.nashorn.internal.parser.TokenType.COLON;
import static jdk.nashorn.internal.parser.TokenType.COMMARIGHT;
import static jdk.nashorn.internal.parser.TokenType.DECPOSTFIX;
import static jdk.nashorn.internal.parser.TokenType.DECPREFIX;
import static jdk.nashorn.internal.parser.TokenType.ELSE;
import static jdk.nashorn.internal.parser.TokenType.EOF;
import static jdk.nashorn.internal.parser.TokenType.EOL;
import static jdk.nashorn.internal.parser.TokenType.FINALLY;
import static jdk.nashorn.internal.parser.TokenType.FUNCTION;
import static jdk.nashorn.internal.parser.TokenType.IDENT;
import static jdk.nashorn.internal.parser.TokenType.IF;
import static jdk.nashorn.internal.parser.TokenType.INCPOSTFIX;
import static jdk.nashorn.internal.parser.TokenType.LBRACE;
import static jdk.nashorn.internal.parser.TokenType.LPAREN;
import static jdk.nashorn.internal.parser.TokenType.RBRACE;
import static jdk.nashorn.internal.parser.TokenType.RBRACKET;
import static jdk.nashorn.internal.parser.TokenType.RPAREN;
import static jdk.nashorn.internal.parser.TokenType.SEMICOLON;
import static jdk.nashorn.internal.parser.TokenType.TERNARY;
import static jdk.nashorn.internal.parser.TokenType.WHILE;

import java.util.ArrayList;
import java.util.HashSet;
import java.util.Iterator;
import java.util.LinkedHashMap;
import java.util.List;
import java.util.Map;
<<<<<<< HEAD
=======

>>>>>>> 5106a9fb
import jdk.nashorn.internal.codegen.CompilerConstants;
import jdk.nashorn.internal.codegen.Namespace;
import jdk.nashorn.internal.ir.AccessNode;
import jdk.nashorn.internal.ir.BaseNode;
import jdk.nashorn.internal.ir.BinaryNode;
import jdk.nashorn.internal.ir.Block;
import jdk.nashorn.internal.ir.BlockLexicalContext;
import jdk.nashorn.internal.ir.BreakNode;
import jdk.nashorn.internal.ir.BreakableNode;
import jdk.nashorn.internal.ir.CallNode;
import jdk.nashorn.internal.ir.CaseNode;
import jdk.nashorn.internal.ir.CatchNode;
import jdk.nashorn.internal.ir.ContinueNode;
import jdk.nashorn.internal.ir.EmptyNode;
import jdk.nashorn.internal.ir.ExecuteNode;
import jdk.nashorn.internal.ir.ForNode;
import jdk.nashorn.internal.ir.FunctionNode;
import jdk.nashorn.internal.ir.FunctionNode.CompilationState;
import jdk.nashorn.internal.ir.IdentNode;
import jdk.nashorn.internal.ir.IfNode;
import jdk.nashorn.internal.ir.IndexNode;
import jdk.nashorn.internal.ir.LabelNode;
import jdk.nashorn.internal.ir.LexicalContext;
import jdk.nashorn.internal.ir.LiteralNode;
import jdk.nashorn.internal.ir.LoopNode;
import jdk.nashorn.internal.ir.Node;
import jdk.nashorn.internal.ir.ObjectNode;
import jdk.nashorn.internal.ir.PropertyKey;
import jdk.nashorn.internal.ir.PropertyNode;
import jdk.nashorn.internal.ir.ReturnNode;
import jdk.nashorn.internal.ir.RuntimeNode;
import jdk.nashorn.internal.ir.Statement;
import jdk.nashorn.internal.ir.SwitchNode;
import jdk.nashorn.internal.ir.TernaryNode;
import jdk.nashorn.internal.ir.ThrowNode;
import jdk.nashorn.internal.ir.TryNode;
import jdk.nashorn.internal.ir.UnaryNode;
import jdk.nashorn.internal.ir.VarNode;
import jdk.nashorn.internal.ir.WhileNode;
import jdk.nashorn.internal.ir.WithNode;
import jdk.nashorn.internal.runtime.DebugLogger;
import jdk.nashorn.internal.runtime.ErrorManager;
import jdk.nashorn.internal.runtime.JSErrorType;
import jdk.nashorn.internal.runtime.ParserException;
import jdk.nashorn.internal.runtime.ScriptEnvironment;
import jdk.nashorn.internal.runtime.ScriptingFunctions;
import jdk.nashorn.internal.runtime.Source;
import jdk.nashorn.internal.runtime.Timing;

/**
 * Builds the IR.
 */
public class Parser extends AbstractParser {
    /** Current script environment. */
    private final ScriptEnvironment env;

    /** Is scripting mode. */
    private final boolean scripting;

<<<<<<< HEAD
    private List<Node> functionDeclarations;
=======
    private List<Statement> functionDeclarations;

    private final BlockLexicalContext lc = new BlockLexicalContext();
>>>>>>> 5106a9fb

    private final BlockLexicalContext lc = new BlockLexicalContext();

    /** Namespace for function names where not explicitly given */
    private final Namespace namespace;

    private static final DebugLogger LOG = new DebugLogger("parser");

    /**
     * Constructor
     *
     * @param env     script environment
     * @param source  source to parse
     * @param errors  error manager
     */
    public Parser(final ScriptEnvironment env, final Source source, final ErrorManager errors) {
        this(env, source, errors, env._strict);
    }

    /**
     * Construct a parser.
     *
     * @param env     script environment
     * @param source  source to parse
     * @param errors  error manager
     * @param strict  parser created with strict mode enabled.
     */
    public Parser(final ScriptEnvironment env, final Source source, final ErrorManager errors, final boolean strict) {
        super(source, errors, strict);
        this.env       = env;
        this.namespace = new Namespace(env.getNamespace());
        this.scripting = env._scripting;
    }

    /**
     * Execute parse and return the resulting function node.
     * Errors will be thrown and the error manager will contain information
     * if parsing should fail
     *
     * This is the default parse call, which will name the function node
     * "runScript" {@link CompilerConstants#RUN_SCRIPT}
     *
     * @return function node resulting from successful parse
     */
    public FunctionNode parse() {
        return parse(RUN_SCRIPT.symbolName());
    }

    /**
     * Execute parse and return the resulting function node.
     * Errors will be thrown and the error manager will contain information
     * if parsing should fail
     *
     * @param scriptName name for the script, given to the parsed FunctionNode
     *
     * @return function node resulting from successful parse
     */
    public FunctionNode parse(final String scriptName) {
        final long t0 = Timing.isEnabled() ? System.currentTimeMillis() : 0L;
        LOG.info(this, " begin for '", scriptName, "'");

        try {
            stream = new TokenStream();
            lexer  = new Lexer(source, stream, scripting && !env._no_syntax_extensions);

            // Set up first token (skips opening EOL.)
            k = -1;
            next();

            // Begin parse.
            return program(scriptName);
        } catch (final Exception e) {
            // Extract message from exception.  The message will be in error
            // message format.
            String message = e.getMessage();

            // If empty message.
            if (message == null) {
                message = e.toString();
            }

            // Issue message.
            if (e instanceof ParserException) {
                errors.error((ParserException)e);
            } else {
                errors.error(message);
            }

            if (env._dump_on_error) {
                e.printStackTrace(env.getErr());
            }

            return null;
         } finally {
             final String end = this + " end '" + scriptName + "'";
             if (Timing.isEnabled()) {
                 Timing.accumulateTime(toString(), System.currentTimeMillis() - t0);
                 LOG.info(end, "' in ", (System.currentTimeMillis() - t0), " ms");
             } else {
                 LOG.info(end);
             }
         }
    }

    /**
     * Skip to a good parsing recovery point.
     */
    private void recover(final Exception e) {
        if (e != null) {
            // Extract message from exception.  The message will be in error
            // message format.
            String message = e.getMessage();

            // If empty message.
            if (message == null) {
                message = e.toString();
            }

            // Issue message.
            if (e instanceof ParserException) {
                errors.error((ParserException)e);
            } else {
                errors.error(message);
            }

            if (env._dump_on_error) {
                e.printStackTrace(env.getErr());
            }
        }

        // Skip to a recovery point.
loop:
        while (true) {
            switch (type) {
            case EOF:
                // Can not go any further.
                break loop;
            case EOL:
            case SEMICOLON:
            case RBRACE:
                // Good recovery points.
                next();
                break loop;
            default:
                // So we can recover after EOL.
                nextOrEOL();
                break;
            }
        }
    }

    /**
     * Set up a new block.
     *
     * @return New block.
     */
    private Block newBlock() {
<<<<<<< HEAD
        final Block block = new Block(source, token, Token.descPosition(token));
        return lc.push(block);
=======
        return lc.push(new Block(line, token, Token.descPosition(token)));
>>>>>>> 5106a9fb
    }

    /**
     * Set up a new function block.
     *
     * @param ident Name of function.
     * @return New block.
     */
    private FunctionNode newFunctionNode(final long startToken, final IdentNode ident, final List<IdentNode> parameters, final FunctionNode.Kind kind) {
        // Build function name.
        final StringBuilder sb = new StringBuilder();

        final FunctionNode parentFunction = lc.getCurrentFunction();
        if (parentFunction != null && !parentFunction.isProgram()) {
            sb.append(parentFunction.getName()).append('$');
        }

        sb.append(ident != null ? ident.getName() : FUNCTION_PREFIX.symbolName());
        final String name = namespace.uniqueName(sb.toString());
        assert parentFunction != null || name.equals(RUN_SCRIPT.symbolName())  : "name = " + name;// must not rename runScript().

        int flags = 0;
        if (parentFunction == null) {
            flags |= FunctionNode.IS_PROGRAM;
        }
        if (isStrictMode) {
            flags |= FunctionNode.IS_STRICT;
        }
<<<<<<< HEAD

        // Start new block.
        FunctionNode functionNode =
            new FunctionNode(
                source,
                token,
                Token.descPosition(token),
                startToken,
                namespace,
                ident,
                name,
                parameters,
                kind,
                flags);

        functionNode = functionNode.setState(lc, errors.hasErrors() ? CompilationState.PARSE_ERROR : CompilationState.PARSED);
        lc.push(functionNode);
        // Create new block, and just put it on the context stack, restoreFunctionNode() will associate it with the
        // FunctionNode.
        newBlock();
=======
        if (env._specialize_calls != null) {
            if (env._specialize_calls.contains(name)) {
                flags |= FunctionNode.CAN_SPECIALIZE;
            }
        }

        // Start new block.
        FunctionNode functionNode =
            new FunctionNode(
                source,
                line, //TODO?
                token,
                Token.descPosition(token),
                startToken,
                namespace,
                ident,
                name,
                parameters,
                kind,
                flags);

        lc.push(functionNode);
        // Create new block, and just put it on the context stack, restoreFunctionNode() will associate it with the
        // FunctionNode.
        newBlock();

>>>>>>> 5106a9fb
        return functionNode;
    }

    /**
     * Restore the current block.
     */
    private Block restoreBlock(final Block block) {
<<<<<<< HEAD
        return lc.pop(block);//.setFlag(lc, flags);
    }

    private FunctionNode restoreFunctionNode(final FunctionNode functionNode, final long lastToken) {
        final Block newBody = restoreBlock(lc.getFunctionBody(functionNode));

        return lc.pop(functionNode).setBody(lc, newBody).setLastToken(lc, lastToken);
=======
        return lc.pop(block);
>>>>>>> 5106a9fb
    }


    private FunctionNode restoreFunctionNode(final FunctionNode functionNode, final long lastToken) {
        final Block newBody = restoreBlock(lc.getFunctionBody(functionNode));

        return lc.pop(functionNode).
            setBody(lc, newBody).
            setLastToken(lc, lastToken).
            setState(lc, errors.hasErrors() ? CompilationState.PARSE_ERROR : CompilationState.PARSED).
            snapshot(lc);
        }

    /**
     * Get the statements in a block.
     * @return Block statements.
     */
    private Block getBlock(final boolean needsBraces) {
        // Set up new block. Captures LBRACE.
        Block newBlock = newBlock();
        try {
            // Block opening brace.
            if (needsBraces) {
                expect(LBRACE);
            }
            // Accumulate block statements.
            statementList();

        } finally {
            newBlock = restoreBlock(newBlock);
        }

        final int possibleEnd = Token.descPosition(token) + Token.descLength(token);

        // Block closing brace.
        if (needsBraces) {
            expect(RBRACE);
        }

        newBlock.setFinish(possibleEnd);

        return newBlock;
    }

    /**
     * Get all the statements generated by a single statement.
     * @return Statements.
     */
    private Block getStatement() {
        if (type == LBRACE) {
            return getBlock(true);
        }
        // Set up new block. Captures first token.
        Block newBlock = newBlock();
        try {
            statement();
        } finally {
            newBlock = restoreBlock(newBlock);
        }
        return newBlock;
    }

    /**
     * Detect calls to special functions.
     * @param ident Called function.
     */
    private void detectSpecialFunction(final IdentNode ident) {
        final String name = ident.getName();

        if (EVAL.symbolName().equals(name)) {
            markEval(lc);
        }
    }

    /**
     * Detect use of special properties.
     * @param ident Referenced property.
     */
    private void detectSpecialProperty(final IdentNode ident) {
        final String name = ident.getName();

        if (ARGUMENTS.symbolName().equals(name)) {
            lc.setFlag(lc.getCurrentFunction(), FunctionNode.USES_ARGUMENTS);
        }
    }

    /**
     * Tells whether a IdentNode can be used as L-value of an assignment
     *
     * @param ident IdentNode to be checked
     * @return whether the ident can be used as L-value
     */
    private static boolean checkIdentLValue(final IdentNode ident) {
        return Token.descType(ident.getToken()).getKind() != TokenKind.KEYWORD;
    }

    /**
     * Verify an assignment expression.
     * @param op  Operation token.
     * @param lhs Left hand side expression.
     * @param rhs Right hand side expression.
     * @return Verified expression.
     */
    private Node verifyAssignment(final long op, final Node lhs, final Node rhs) {
        final TokenType opType = Token.descType(op);

        switch (opType) {
        case ASSIGN:
        case ASSIGN_ADD:
        case ASSIGN_BIT_AND:
        case ASSIGN_BIT_OR:
        case ASSIGN_BIT_XOR:
        case ASSIGN_DIV:
        case ASSIGN_MOD:
        case ASSIGN_MUL:
        case ASSIGN_SAR:
        case ASSIGN_SHL:
        case ASSIGN_SHR:
        case ASSIGN_SUB:
            if (!(lhs instanceof AccessNode ||
                  lhs instanceof IndexNode ||
                  lhs instanceof IdentNode)) {
                if (env._early_lvalue_error) {
                    throw error(JSErrorType.REFERENCE_ERROR, AbstractParser.message("invalid.lvalue"), lhs.getToken());
                }
                return referenceError(lhs, rhs);
            }

            if (lhs instanceof IdentNode) {
                if (!checkIdentLValue((IdentNode)lhs)) {
                    return referenceError(lhs, rhs);
                }
                verifyStrictIdent((IdentNode)lhs, "assignment");
            }
            break;

        default:
            break;
        }

        // Build up node.
        return new BinaryNode(op, lhs, rhs);
    }

    /**
     * Reduce increment/decrement to simpler operations.
     * @param firstToken First token.
     * @param tokenType  Operation token (INCPREFIX/DEC.)
     * @param expression Left hand side expression.
     * @param isPostfix  Prefix or postfix.
     * @return           Reduced expression.
     */
<<<<<<< HEAD
    private Node incDecExpression(final long firstToken, final TokenType tokenType, final Node expression, final boolean isPostfix) {
        if (isPostfix) {
            return new UnaryNode(source, Token.recast(firstToken, tokenType == DECPREFIX ? DECPOSTFIX : INCPOSTFIX), expression.getStart(), Token.descPosition(firstToken) + Token.descLength(firstToken), expression);
        }

        return new UnaryNode(source, firstToken, expression);
=======
    private static Node incDecExpression(final long firstToken, final TokenType tokenType, final Node expression, final boolean isPostfix) {
        if (isPostfix) {
            return new UnaryNode(Token.recast(firstToken, tokenType == DECPREFIX ? DECPOSTFIX : INCPOSTFIX), expression.getStart(), Token.descPosition(firstToken) + Token.descLength(firstToken), expression);
        }

        return new UnaryNode(firstToken, expression);
>>>>>>> 5106a9fb
    }

    /**
     * -----------------------------------------------------------------------
     *
     * Grammar based on
     *
     *      ECMAScript Language Specification
     *      ECMA-262 5th Edition / December 2009
     *
     * -----------------------------------------------------------------------
     */

    /**
     * Program :
     *      SourceElements?
     *
     * See 14
     *
     * Parse the top level script.
     */
    private FunctionNode program(final String scriptName) {
        // Make a fake token for the script.
        final long functionToken = Token.toDesc(FUNCTION, 0, source.getLength());
        // Set up the script to append elements.

        FunctionNode script = newFunctionNode(
            functionToken,
<<<<<<< HEAD
            new IdentNode(source, functionToken, Token.descPosition(functionToken), scriptName),
=======
            new IdentNode(functionToken, Token.descPosition(functionToken), scriptName),
>>>>>>> 5106a9fb
            new ArrayList<IdentNode>(),
            FunctionNode.Kind.SCRIPT);

        functionDeclarations = new ArrayList<>();
        sourceElements();
        addFunctionDeclarations(script);
        functionDeclarations = null;

        expect(EOF);

        script.setFinish(source.getLength() - 1);

        script = restoreFunctionNode(script, token); //commit code
        script = script.setBody(lc, script.getBody().setNeedsScope(lc));
<<<<<<< HEAD
=======

>>>>>>> 5106a9fb
        return script;
    }

    /**
     * Directive value or null if statement is not a directive.
     *
     * @param stmt Statement to be checked
     * @return Directive value if the given statement is a directive
     */
    private String getDirective(final Node stmt) {
        if (stmt instanceof ExecuteNode) {
            final Node expr = ((ExecuteNode)stmt).getExpression();
            if (expr instanceof LiteralNode) {
                final LiteralNode<?> lit = (LiteralNode<?>)expr;
                final long litToken = lit.getToken();
                final TokenType tt = Token.descType(litToken);
                // A directive is either a string or an escape string
                if (tt == TokenType.STRING || tt == TokenType.ESCSTRING) {
                    // Make sure that we don't unescape anything. Return as seen in source!
                    return source.getString(lit.getStart(), Token.descLength(litToken));
                }
            }
        }

        return null;
    }

    /**
     * SourceElements :
     *      SourceElement
     *      SourceElements SourceElement
     *
     * See 14
     *
     * Parse the elements of the script or function.
     */
    private void sourceElements() {
        List<Node>    directiveStmts = null;
        boolean       checkDirective = true;
        final boolean oldStrictMode = isStrictMode;

        try {
            // If is a script, then process until the end of the script.
            while (type != EOF) {
                // Break if the end of a code block.
                if (type == RBRACE) {
                    break;
                }

                try {
                    // Get the next element.
                    statement(true);

                    // check for directive prologues
                    if (checkDirective) {
                        // skip any debug statement like line number to get actual first line
                        final Node lastStatement = lc.getLastStatement();

                        // get directive prologue, if any
                        final String directive = getDirective(lastStatement);

                        // If we have seen first non-directive statement,
                        // no more directive statements!!
                        checkDirective = directive != null;

                        if (checkDirective) {
                            if (!oldStrictMode) {
                                if (directiveStmts == null) {
                                    directiveStmts = new ArrayList<>();
                                }
                                directiveStmts.add(lastStatement);
                            }

                            // handle use strict directive
                            if ("use strict".equals(directive)) {
                                isStrictMode = true;
                                final FunctionNode function = lc.getCurrentFunction();
                                lc.setFlag(lc.getCurrentFunction(), FunctionNode.IS_STRICT);

                                // We don't need to check these, if lexical environment is already strict
                                if (!oldStrictMode && directiveStmts != null) {
                                    // check that directives preceding this one do not violate strictness
                                    for (final Node statement : directiveStmts) {
                                        // the get value will force unescape of preceeding
                                        // escaped string directives
                                        getValue(statement.getToken());
                                    }

                                    // verify that function name as well as parameter names
                                    // satisfy strict mode restrictions.
                                    verifyStrictIdent(function.getIdent(), "function name");
                                    for (final IdentNode param : function.getParameters()) {
                                        verifyStrictIdent(param, "function parameter");
                                    }
                                }
                            }
                        }
                    }
                } catch (final Exception e) {
                    //recover parsing
                    recover(e);
                }

                // No backtracking from here on.
                stream.commit(k);
            }
        } finally {
            isStrictMode = oldStrictMode;
        }
    }

    /**
     * Statement :
     *      Block
     *      VariableStatement
     *      EmptyStatement
     *      ExpressionStatement
     *      IfStatement
     *      IterationStatement
     *      ContinueStatement
     *      BreakStatement
     *      ReturnStatement
     *      WithStatement
     *      LabelledStatement
     *      SwitchStatement
     *      ThrowStatement
     *      TryStatement
     *      DebuggerStatement
     *
     * see 12
     *
     * Parse any of the basic statement types.
     */
    private void statement() {
        statement(false);
    }

    /**
     * @param topLevel does this statement occur at the "top level" of a script or a function?
     */
    private void statement(final boolean topLevel) {
        if (type == FUNCTION) {
            // As per spec (ECMA section 12), function declarations as arbitrary statement
            // is not "portable". Implementation can issue a warning or disallow the same.
            functionExpression(true, topLevel);
            return;
        }

<<<<<<< HEAD
        if (lineNumberNode != null) {
            appendStatement(lineNumberNode);
        }

=======
>>>>>>> 5106a9fb
        switch (type) {
        case LBRACE:
            block();
            break;
        case RBRACE:
            break;
        case VAR:
            variableStatement(true);
            break;
        case SEMICOLON:
            emptyStatement();
            break;
        case IF:
            ifStatement();
            break;
        case FOR:
            forStatement();
            break;
        case WHILE:
            whileStatement();
            break;
        case DO:
            doStatement();
            break;
        case CONTINUE:
            continueStatement();
            break;
        case BREAK:
            breakStatement();
            break;
        case RETURN:
            returnStatement();
            break;
        case YIELD:
            yieldStatement();
            break;
        case WITH:
            withStatement();
            break;
        case SWITCH:
            switchStatement();
            break;
        case THROW:
            throwStatement();
            break;
        case TRY:
            tryStatement();
            break;
        case DEBUGGER:
            debuggerStatement();
            break;
        case RPAREN:
        case RBRACKET:
        case EOF:
            expect(SEMICOLON);
            break;
        default:
            if (type == IDENT || isNonStrictModeIdent()) {
                if (T(k + 1) == COLON) {
                    labelStatement();
                    return;
                }
            }

            expressionStatement();
            break;
        }
    }

    /**
     * block :
     *      { StatementList? }
     *
     * see 12.1
     *
     * Parse a statement block.
     */
    private void block() {
        final Block newBlock = getBlock(true);
        // Force block execution.
<<<<<<< HEAD
        appendStatement(new ExecuteNode(source, newBlock.getToken(), finish, newBlock));
=======
        appendStatement(new ExecuteNode(newBlock.getLineNumber(), newBlock.getToken(), finish, newBlock));
>>>>>>> 5106a9fb
    }

    /**
     * StatementList :
     *      Statement
     *      StatementList Statement
     *
     * See 12.1
     *
     * Parse a list of statements.
     */
    private void statementList() {
        // Accumulate statements until end of list. */
loop:
        while (type != EOF) {
            switch (type) {
            case EOF:
            case CASE:
            case DEFAULT:
            case RBRACE:
                break loop;
            default:
                break;
            }

            // Get next statement.
            statement();
        }
    }

    /**
     * Make sure that in strict mode, the identifier name used is allowed.
     *
     * @param ident         Identifier that is verified
     * @param contextString String used in error message to give context to the user
     */
    private void verifyStrictIdent(final IdentNode ident, final String contextString) {
        if (isStrictMode) {
            switch (ident.getName()) {
            case "eval":
            case "arguments":
                throw error(AbstractParser.message("strict.name", ident.getName(), contextString), ident.getToken());
            default:
                break;
            }
        }
    }

    /**
     * VariableStatement :
     *      var VariableDeclarationList ;
     *
     * VariableDeclarationList :
     *      VariableDeclaration
     *      VariableDeclarationList , VariableDeclaration
     *
     * VariableDeclaration :
     *      Identifier Initializer?
     *
     * Initializer :
     *      = AssignmentExpression
     *
     * See 12.2
     *
     * Parse a VAR statement.
     * @param isStatement True if a statement (not used in a FOR.)
     */
    private List<VarNode> variableStatement(final boolean isStatement) {
        // VAR tested in caller.
        next();

        final List<VarNode> vars = new ArrayList<>();

        while (true) {
            // Get starting token.
            final int  varLine  = line;
            final long varToken = token;
            // Get name of var.
            final IdentNode name = getIdent();
            verifyStrictIdent(name, "variable name");

            // Assume no init.
            Node init = null;

            // Look for initializer assignment.
            if (type == ASSIGN) {
                next();

                // Get initializer expression. Suppress IN if not statement.
                init = assignmentExpression(!isStatement);
            }

            // Allocate var node.
            final VarNode var = new VarNode(varLine, varToken, finish, name, init);
            vars.add(var);
            appendStatement(var);

            if (type != COMMARIGHT) {
                break;
            }
            next();
        }

        // If is a statement then handle end of line.
        if (isStatement) {
            boolean semicolon = type == SEMICOLON;
            endOfLine();
            if (semicolon) {
                lc.getCurrentBlock().setFinish(finish);
            }
        }

        return vars;
    }

    /**
     * EmptyStatement :
     *      ;
     *
     * See 12.3
     *
     * Parse an empty statement.
     */
    private void emptyStatement() {
        if (env._empty_statements) {
<<<<<<< HEAD
            appendStatement(new EmptyNode(source, token, Token.descPosition(token) + Token.descLength(token)));
=======
            appendStatement(new EmptyNode(line, token, Token.descPosition(token) + Token.descLength(token)));
>>>>>>> 5106a9fb
        }

        // SEMICOLON checked in caller.
        next();
    }

    /**
     * ExpressionStatement :
     *      Expression ; // [lookahead ~( or  function )]
     *
     * See 12.4
     *
     * Parse an expression used in a statement block.
     */
    private void expressionStatement() {
        // Lookahead checked in caller.
        final int  expressionLine  = line;
        final long expressionToken = token;

        // Get expression and add as statement.
        final Node expression = expression();

        ExecuteNode executeNode = null;
        if (expression != null) {
<<<<<<< HEAD
            executeNode = new ExecuteNode(source, expressionToken, finish, expression);
=======
            executeNode = new ExecuteNode(expressionLine, expressionToken, finish, expression);
>>>>>>> 5106a9fb
            appendStatement(executeNode);
        } else {
            expect(null);
        }

        endOfLine();

        if (executeNode != null) {
            executeNode.setFinish(finish);
            lc.getCurrentBlock().setFinish(finish);
        }
    }

    /**
     * IfStatement :
     *      if ( Expression ) Statement else Statement
     *      if ( Expression ) Statement
     *
     * See 12.5
     *
     * Parse an IF statement.
     */
    private void ifStatement() {
        // Capture IF token.
        final int  ifLine  = line;
        final long ifToken = token;
         // IF tested in caller.
        next();

        expect(LPAREN);
        final Node test = expression();
        expect(RPAREN);
        final Block pass = getStatement();

        Block fail = null;
        if (type == ELSE) {
            next();
            fail = getStatement();
        }

<<<<<<< HEAD
        appendStatement(new IfNode(source, ifToken, fail != null ? fail.getFinish() : pass.getFinish(), test, pass, fail));
=======
        appendStatement(new IfNode(ifLine, ifToken, fail != null ? fail.getFinish() : pass.getFinish(), test, pass, fail));
>>>>>>> 5106a9fb
    }

    /**
     * ... IterationStatement:
     *           ...
     *           for ( Expression[NoIn]?; Expression? ; Expression? ) Statement
     *           for ( var VariableDeclarationList[NoIn]; Expression? ; Expression? ) Statement
     *           for ( LeftHandSideExpression in Expression ) Statement
     *           for ( var VariableDeclaration[NoIn] in Expression ) Statement
     *
     * See 12.6
     *
     * Parse a FOR statement.
     */
    private void forStatement() {
        // Create FOR node, capturing FOR token.
<<<<<<< HEAD
        ForNode forNode = new ForNode(source, token, Token.descPosition(token), null, null, null, null, ForNode.IS_FOR);

=======
        ForNode forNode = new ForNode(line, token, Token.descPosition(token), null, null, null, null, ForNode.IS_FOR);
>>>>>>> 5106a9fb

        // Set up new block for scope of vars. Captures first token.
        Block outer = newBlock();
        lc.push(forNode);

        try {
            // FOR tested in caller.
            next();

            // Nashorn extension: for each expression.
            // iterate property values rather than property names.
            if (!env._no_syntax_extensions && type == IDENT && "each".equals(getValue())) {
                forNode = forNode.setIsForEach(lc);
                next();
            }

            expect(LPAREN);

            List<VarNode> vars = null;

            switch (type) {
            case VAR:
                // Var statements captured in for outer block.
                vars = variableStatement(false);
                break;
            case SEMICOLON:
                break;
            default:
                final Node expression = expression(unaryExpression(), COMMARIGHT.getPrecedence(), true);
                forNode = forNode.setInit(lc, expression);
                break;
            }

            switch (type) {
            case SEMICOLON:
                // for (init; test; modify)
                expect(SEMICOLON);
                if (type != SEMICOLON) {
                    forNode = forNode.setTest(lc, expression());
                }
                expect(SEMICOLON);
                if (type != RPAREN) {
                    forNode = forNode.setModify(lc, expression());
                }
                break;

            case IN:
                forNode = forNode.setIsForIn(lc);
                if (vars != null) {
                    // for (var i in obj)
                    if (vars.size() == 1) {
                        forNode = forNode.setInit(lc, new IdentNode(vars.get(0).getName()));
                    } else {
                        // for (var i, j in obj) is invalid
                        throw error(AbstractParser.message("many.vars.in.for.in.loop"), vars.get(1).getToken());
                    }

                } else {
                    // for (expr in obj)
                    final Node init = forNode.getInit();
                    assert init != null : "for..in init expression can not be null here";

                    // check if initial expression is a valid L-value
                    if (!(init instanceof AccessNode ||
                          init instanceof IndexNode ||
                          init instanceof IdentNode)) {
                        throw error(AbstractParser.message("not.lvalue.for.in.loop"), init.getToken());
                    }

                    if (init instanceof IdentNode) {
                        if (!checkIdentLValue((IdentNode)init)) {
                            throw error(AbstractParser.message("not.lvalue.for.in.loop"), init.getToken());
                        }
                        verifyStrictIdent((IdentNode)init, "for-in iterator");
                    }
                }

                next();

                // Get the collection expression.
                forNode = forNode.setModify(lc, expression());
                break;

            default:
                expect(SEMICOLON);
                break;
            }

            expect(RPAREN);

            // Set the for body.
            final Block body = getStatement();
            forNode = forNode.setBody(lc, body);
            forNode.setFinish(body.getFinish());
            outer.setFinish(body.getFinish());

            appendStatement(forNode);
        } finally {
            lc.pop(forNode);
            outer = restoreBlock(outer);
        }

<<<<<<< HEAD
        appendStatement(new ExecuteNode(source, outer.getToken(), outer.getFinish(), outer));
=======
        appendStatement(new ExecuteNode(outer.getLineNumber(), outer.getToken(), outer.getFinish(), outer));
>>>>>>> 5106a9fb
     }

    /**
     * ... IterationStatement :
     *           ...
     *           Expression[NoIn]?; Expression? ; Expression?
     *           var VariableDeclarationList[NoIn]; Expression? ; Expression?
     *           LeftHandSideExpression in Expression
     *           var VariableDeclaration[NoIn] in Expression
     *
     * See 12.6
     *
     * Parse the control section of a FOR statement.  Also used for
     * comprehensions.
     * @param forNode Owning FOR.
     */


    /**
     * ...IterationStatement :
     *           ...
     *           while ( Expression ) Statement
     *           ...
     *
     * See 12.6
     *
     * Parse while statement.
     */
    private void whileStatement() {
        // Capture WHILE token.
        final int  whileLine  = line;
        final long whileToken = token;
        // WHILE tested in caller.
        next();

        // Construct WHILE node.
<<<<<<< HEAD
        WhileNode whileNode = new WhileNode(source, whileToken, Token.descPosition(whileToken), false);
=======
        WhileNode whileNode = new WhileNode(whileLine, whileToken, Token.descPosition(whileToken), false);
>>>>>>> 5106a9fb
        lc.push(whileNode);

        try {
            expect(LPAREN);
            whileNode = whileNode.setTest(lc, expression());
            expect(RPAREN);
            whileNode = whileNode.setBody(lc, getStatement());
            appendStatement(whileNode);
        } finally {
            lc.pop(whileNode);
        }
    }

    /**
     * ...IterationStatement :
     *           ...
     *           do Statement while( Expression ) ;
     *           ...
     *
     * See 12.6
     *
     * Parse DO WHILE statement.
     */
    private void doStatement() {
        // Capture DO token.
        final int  doLine  = line;
        final long doToken = token;
        // DO tested in the caller.
        next();

<<<<<<< HEAD
        WhileNode doWhileNode = new WhileNode(source, doToken, Token.descPosition(doToken), true);
=======
        WhileNode doWhileNode = new WhileNode(doLine, doToken, Token.descPosition(doToken), true);
>>>>>>> 5106a9fb
        lc.push(doWhileNode);

        try {
           // Get DO body.
            doWhileNode = doWhileNode.setBody(lc, getStatement());

            expect(WHILE);
            expect(LPAREN);
            doWhileNode = doWhileNode.setTest(lc, expression());
            expect(RPAREN);

            if (type == SEMICOLON) {
                endOfLine();
            }
            doWhileNode.setFinish(finish);
            appendStatement(doWhileNode);
        } finally {
            lc.pop(doWhileNode);
        }
    }

    /**
     * ContinueStatement :
     *      continue Identifier? ; // [no LineTerminator here]
     *
     * See 12.7
     *
     * Parse CONTINUE statement.
     */
    private void continueStatement() {
        // Capture CONTINUE token.
        final int  continueLine  = line;
        final long continueToken = token;
        // CONTINUE tested in caller.
        nextOrEOL();

        LabelNode labelNode = null;

        // SEMICOLON or label.
        switch (type) {
        case RBRACE:
        case SEMICOLON:
        case EOL:
            break;

        default:
            final IdentNode ident = getIdent();
            labelNode = lc.findLabel(ident.getName());

            if (labelNode == null) {
                throw error(AbstractParser.message("undefined.label", ident.getName()), ident.getToken());
            }

            break;
        }

        final IdentNode label = labelNode == null ? null : labelNode.getLabel();
        final LoopNode targetNode = lc.getContinueTo(label);

        if (targetNode == null) {
            throw error(AbstractParser.message("illegal.continue.stmt"), continueToken);
        }

        endOfLine();

        // Construct and add CONTINUE node.
<<<<<<< HEAD
        appendStatement(new ContinueNode(source, continueToken, finish, label == null ? null : new IdentNode(label)));
=======
        appendStatement(new ContinueNode(continueLine, continueToken, finish, label == null ? null : new IdentNode(label)));
>>>>>>> 5106a9fb
    }

    /**
     * BreakStatement :
     *      break Identifier? ; // [no LineTerminator here]
     *
     * See 12.8
     *
     */
    private void breakStatement() {
        // Capture BREAK token.
        final int  breakLine  = line;
        final long breakToken = token;
        // BREAK tested in caller.
        nextOrEOL();

        LabelNode labelNode = null;

        // SEMICOLON or label.
        switch (type) {
        case RBRACE:
        case SEMICOLON:
        case EOL:
            break;

        default:
            final IdentNode ident = getIdent();
            labelNode = lc.findLabel(ident.getName());

            if (labelNode == null) {
                throw error(AbstractParser.message("undefined.label", ident.getName()), ident.getToken());
            }

            break;
        }

        //either an explicit label - then get its node or just a "break" - get first breakable
        //targetNode is what we are breaking out from.
        final IdentNode label = labelNode == null ? null : labelNode.getLabel();
        final BreakableNode targetNode = lc.getBreakable(label);
        if (targetNode == null) {
            throw error(AbstractParser.message("illegal.break.stmt"), breakToken);
        }

        endOfLine();

        // Construct and add BREAK node.
<<<<<<< HEAD
        appendStatement(new BreakNode(source, breakToken, finish, label == null ? null : new IdentNode(label)));
=======
        appendStatement(new BreakNode(breakLine, breakToken, finish, label == null ? null : new IdentNode(label)));
>>>>>>> 5106a9fb
    }

    /**
     * ReturnStatement :
     *      return Expression? ; // [no LineTerminator here]
     *
     * See 12.9
     *
     * Parse RETURN statement.
     */
    private void returnStatement() {
        // check for return outside function
        if (lc.getCurrentFunction().getKind() == FunctionNode.Kind.SCRIPT) {
            throw error(AbstractParser.message("invalid.return"));
        }

        // Capture RETURN token.
        final int  returnLine  = line;
        final long returnToken = token;
        // RETURN tested in caller.
        nextOrEOL();

        Node expression = null;

        // SEMICOLON or expression.
        switch (type) {
        case RBRACE:
        case SEMICOLON:
        case EOL:
            break;

        default:
            expression = expression();
            break;
        }

        endOfLine();

        // Construct and add RETURN node.
<<<<<<< HEAD
        appendStatement(new ReturnNode(source, returnToken, finish, expression));
=======
        appendStatement(new ReturnNode(returnLine, returnToken, finish, expression));
>>>>>>> 5106a9fb
    }

    /**
     * YieldStatement :
     *      yield Expression? ; // [no LineTerminator here]
     *
     * JavaScript 1.8
     *
     * Parse YIELD statement.
     */
    private void yieldStatement() {
        // Capture YIELD token.
        final int  yieldLine  = line;
        final long yieldToken = token;
        // YIELD tested in caller.
        nextOrEOL();

        Node expression = null;

        // SEMICOLON or expression.
        switch (type) {
        case RBRACE:
        case SEMICOLON:
        case EOL:
            break;

        default:
            expression = expression();
            break;
        }

        endOfLine();

        // Construct and add YIELD node.
<<<<<<< HEAD
        appendStatement(new ReturnNode(source, yieldToken, finish, expression));
=======
        appendStatement(new ReturnNode(yieldLine, yieldToken, finish, expression));
>>>>>>> 5106a9fb
    }

    /**
     * WithStatement :
     *      with ( Expression ) Statement
     *
     * See 12.10
     *
     * Parse WITH statement.
     */
    private void withStatement() {
        // Capture WITH token.
        final int  withLine  = line;
        final long withToken = token;
        // WITH tested in caller.
        next();

        // ECMA 12.10.1 strict mode restrictions
        if (isStrictMode) {
            throw error(AbstractParser.message("strict.no.with"), withToken);
        }

        // Get WITH expression.
<<<<<<< HEAD
        WithNode withNode = new WithNode(source, withToken, finish);
=======
        WithNode withNode = new WithNode(withLine, withToken, finish);
>>>>>>> 5106a9fb

        try {
            lc.push(withNode);
            expect(LPAREN);
            withNode = withNode.setExpression(lc, expression());
            expect(RPAREN);
            withNode = withNode.setBody(lc, getStatement());
        } finally {
            lc.pop(withNode);
        }

        appendStatement(withNode);
    }

    /**
     * SwitchStatement :
     *      switch ( Expression ) CaseBlock
     *
     * CaseBlock :
     *      { CaseClauses? }
     *      { CaseClauses? DefaultClause CaseClauses }
     *
     * CaseClauses :
     *      CaseClause
     *      CaseClauses CaseClause
     *
     * CaseClause :
     *      case Expression : StatementList?
     *
     * DefaultClause :
     *      default : StatementList?
     *
     * See 12.11
     *
     * Parse SWITCH statement.
     */
    private void switchStatement() {
<<<<<<< HEAD
=======
        final int  switchLine  = line;
>>>>>>> 5106a9fb
        final long switchToken = token;
        // SWITCH tested in caller.
        next();

        // Create and add switch statement.
<<<<<<< HEAD
        SwitchNode switchNode = new SwitchNode(source, switchToken, Token.descPosition(switchToken), null, new ArrayList<CaseNode>(), null);
=======
        SwitchNode switchNode = new SwitchNode(switchLine, switchToken, Token.descPosition(switchToken), null, new ArrayList<CaseNode>(), null);
>>>>>>> 5106a9fb
        lc.push(switchNode);

        try {
            expect(LPAREN);
            switchNode = switchNode.setExpression(lc, expression());
            expect(RPAREN);

            expect(LBRACE);

            // Prepare to accumulate cases.
            final List<CaseNode> cases = new ArrayList<>();
            CaseNode defaultCase = null;

            while (type != RBRACE) {
                // Prepare for next case.
                Node caseExpression = null;
                final long caseToken = token;

                switch (type) {
                case CASE:
                    next();
                    caseExpression = expression();
                    break;

                case DEFAULT:
                    if (defaultCase != null) {
                        throw error(AbstractParser.message("duplicate.default.in.switch"));
                    }
                    next();
                    break;

                default:
                    // Force an error.
                    expect(CASE);
                    break;
                }

                expect(COLON);

                // Get CASE body.
                final Block statements = getBlock(false);
                final CaseNode caseNode = new CaseNode(caseToken, finish, caseExpression, statements);
                statements.setFinish(finish);

                if (caseExpression == null) {
                    defaultCase = caseNode;
                }

                cases.add(caseNode);
            }

            switchNode = switchNode.setCases(lc, cases, defaultCase);
            next();
            switchNode.setFinish(finish);

            appendStatement(switchNode);
        } finally {
            lc.pop(switchNode);
        }
    }

    /**
     * LabelledStatement :
     *      Identifier : Statement
     *
     * See 12.12
     *
     * Parse label statement.
     */
    private void labelStatement() {
        // Capture label token.
        final long labelToken = token;
        // Get label ident.
        final IdentNode ident = getIdent();

        expect(COLON);

        if (lc.findLabel(ident.getName()) != null) {
            throw error(AbstractParser.message("duplicate.label", ident.getName()), labelToken);
        }

<<<<<<< HEAD
        LabelNode labelNode = new LabelNode(source, labelToken, finish, ident, null);
=======
        LabelNode labelNode = new LabelNode(line, labelToken, finish, ident, null);
>>>>>>> 5106a9fb
        try {
            lc.push(labelNode);
            labelNode = labelNode.setBody(lc, getStatement());
            labelNode.setFinish(finish);
            appendStatement(labelNode);
        } finally {
            assert lc.peek() instanceof LabelNode;
            lc.pop(labelNode);
        }
    }

   /**
     * ThrowStatement :
     *      throw Expression ; // [no LineTerminator here]
     *
     * See 12.13
     *
     * Parse throw statement.
     */
    private void throwStatement() {
        // Capture THROW token.
        final int  throwLine  = line;
        final long throwToken = token;
        // THROW tested in caller.
        nextOrEOL();

        Node expression = null;

        // SEMICOLON or expression.
        switch (type) {
        case RBRACE:
        case SEMICOLON:
        case EOL:
            break;

        default:
            expression = expression();
            break;
        }

        if (expression == null) {
            throw error(AbstractParser.message("expected.operand", type.getNameOrType()));
        }

        endOfLine();

<<<<<<< HEAD
        appendStatement(new ThrowNode(source, throwToken, finish, expression));
=======
        appendStatement(new ThrowNode(throwLine, throwToken, finish, expression));
>>>>>>> 5106a9fb
    }

    /**
     * TryStatement :
     *      try Block Catch
     *      try Block Finally
     *      try Block Catch Finally
     *
     * Catch :
     *      catch( Identifier if Expression ) Block
     *      catch( Identifier ) Block
     *
     * Finally :
     *      finally Block
     *
     * See 12.14
     *
     * Parse TRY statement.
     */
    private void tryStatement() {
        // Capture TRY token.
        final int  tryLine  = line;
        final long tryToken = token;
        // TRY tested in caller.
        next();

        // Container block needed to act as target for labeled break statements
        Block outer = newBlock();

        // Create try.

        try {
            final Block       tryBody     = getBlock(true);
            final List<Block> catchBlocks = new ArrayList<>();

            while (type == CATCH) {
<<<<<<< HEAD
=======
                final int  catchLine  = line;
>>>>>>> 5106a9fb
                final long catchToken = token;
                next();
                expect(LPAREN);
                final IdentNode exception = getIdent();

                // ECMA 12.4.1 strict mode restrictions
                verifyStrictIdent(exception, "catch argument");

                // Check for conditional catch.
                Node ifExpression = null;
                if (type == IF) {
                    next();
                    // Get the exception condition.
                    ifExpression = expression();
                }

                expect(RPAREN);

                Block catchBlock = newBlock();
                try {
                    // Get CATCH body.
                    final Block catchBody = getBlock(true);
<<<<<<< HEAD
                    final CatchNode catchNode = new CatchNode(source, catchToken, finish, exception, ifExpression, catchBody);
=======
                    final CatchNode catchNode = new CatchNode(catchLine, catchToken, finish, exception, ifExpression, catchBody);
>>>>>>> 5106a9fb
                    appendStatement(catchNode);
                } finally {
                    catchBlock = restoreBlock(catchBlock);
                    catchBlocks.add(catchBlock);
                }

                // If unconditional catch then should to be the end.
                if (ifExpression == null) {
                    break;
                }
            }

            // Prepare to capture finally statement.
            Block finallyStatements = null;

            if (type == FINALLY) {
                next();
                finallyStatements = getBlock(true);
            }

            // Need at least one catch or a finally.
            if (catchBlocks.isEmpty() && finallyStatements == null) {
                throw error(AbstractParser.message("missing.catch.or.finally"), tryToken);
            }

<<<<<<< HEAD
            final TryNode tryNode = new TryNode(source, tryToken, Token.descPosition(tryToken), tryBody, catchBlocks, finallyStatements);
=======
            final TryNode tryNode = new TryNode(tryLine, tryToken, Token.descPosition(tryToken), tryBody, catchBlocks, finallyStatements);
>>>>>>> 5106a9fb
            // Add try.
            assert lc.peek() == outer;
            appendStatement(tryNode);

            tryNode.setFinish(finish);
            outer.setFinish(finish);

        } finally {
            outer = restoreBlock(outer);
        }

<<<<<<< HEAD
        appendStatement(new ExecuteNode(source, outer.getToken(), outer.getFinish(), outer));
=======
        appendStatement(new ExecuteNode(outer.getLineNumber(), outer.getToken(), outer.getFinish(), outer));
>>>>>>> 5106a9fb
    }

    /**
     * DebuggerStatement :
     *      debugger ;
     *
     * See 12.15
     *
     * Parse debugger statement.
     */
    private void  debuggerStatement() {
        // Capture DEBUGGER token.
        final int  debuggerLine  = line;
        final long debuggerToken = token;
        // DEBUGGER tested in caller.
        next();
        endOfLine();
<<<<<<< HEAD
        appendStatement(new RuntimeNode(source, debuggerToken, finish, RuntimeNode.Request.DEBUGGER, new ArrayList<Node>()));
=======
        appendStatement(new ExecuteNode(debuggerLine, debuggerToken, finish, new RuntimeNode(debuggerToken, finish, RuntimeNode.Request.DEBUGGER, new ArrayList<Node>())));
>>>>>>> 5106a9fb
    }

    /**
     * PrimaryExpression :
     *      this
     *      Identifier
     *      Literal
     *      ArrayLiteral
     *      ObjectLiteral
     *      ( Expression )
     *
     *  See 11.1
     *
     * Parse primary expression.
     * @return Expression node.
     */
    @SuppressWarnings("fallthrough")
    private Node primaryExpression() {
        // Capture first token.
        final int  primaryLine  = line;
        final long primaryToken = token;

        switch (type) {
        case THIS:
            final String name = type.getName();
            next();
            return new IdentNode(primaryToken, finish, name);
        case IDENT:
            final IdentNode ident = getIdent();
            if (ident == null) {
                break;
            }
            detectSpecialProperty(ident);
            return ident;
        case OCTAL:
            if (isStrictMode) {
               throw error(AbstractParser.message("strict.no.octal"), token);
            }
        case STRING:
        case ESCSTRING:
        case DECIMAL:
        case HEXADECIMAL:
        case FLOATING:
        case REGEX:
        case XML:
            return getLiteral();
        case EXECSTRING:
            return execString(primaryLine, primaryToken);
        case FALSE:
            next();
            return LiteralNode.newInstance(primaryToken, finish, false);
        case TRUE:
            next();
            return LiteralNode.newInstance(primaryToken, finish, true);
        case NULL:
            next();
            return LiteralNode.newInstance(primaryToken, finish);
        case LBRACKET:
            return arrayLiteral();
        case LBRACE:
            return objectLiteral();
        case LPAREN:
            next();

            final Node expression = expression();

            expect(RPAREN);

            return expression;

        default:
            // In this context some operator tokens mark the start of a literal.
            if (lexer.scanLiteral(primaryToken, type)) {
                next();
                return getLiteral();
            }
            if (isNonStrictModeIdent()) {
                return getIdent();
            }
            break;
        }

        return null;
    }

    /**
     * Convert execString to a call to $EXEC.
     *
     * @param primaryToken Original string token.
     * @return callNode to $EXEC.
     */
    Node execString(final int primaryLine, final long primaryToken) {
        // Synthesize an ident to call $EXEC.
        final IdentNode execIdent = new IdentNode(primaryToken, finish, ScriptingFunctions.EXEC_NAME);
        // Skip over EXECSTRING.
        next();
        // Set up argument list for call.
        final List<Node> arguments = new ArrayList<>();
        // Skip beginning of edit string expression.
        expect(LBRACE);
        // Add the following expression to arguments.
        arguments.add(expression());
        // Skip ending of edit string expression.
        expect(RBRACE);

        return new CallNode(primaryLine, primaryToken, finish, execIdent, arguments);
    }

    /**
     * ArrayLiteral :
     *      [ Elision? ]
     *      [ ElementList ]
     *      [ ElementList , Elision? ]
     *      [ expression for (LeftHandExpression in expression) ( (if ( Expression ) )? ]
     *
     * ElementList : Elision? AssignmentExpression
     *      ElementList , Elision? AssignmentExpression
     *
     * Elision :
     *      ,
     *      Elision ,
     *
     * See 12.1.4
     * JavaScript 1.8
     *
     * Parse array literal.
     * @return Expression node.
     */
    private Node arrayLiteral() {
        // Capture LBRACKET token.
        final long arrayToken = token;
        // LBRACKET tested in caller.
        next();

        // Prepare to accummulating elements.
        final List<Node> elements = new ArrayList<>();
        // Track elisions.
        boolean elision = true;
loop:
        while (true) {
             switch (type) {
            case RBRACKET:
                next();

                break loop;

            case COMMARIGHT:
                next();

                // If no prior expression
                if (elision) {
                    elements.add(null);
                }

                elision = true;

                break;

            default:
                if (!elision) {
                    throw error(AbstractParser.message("expected.comma", type.getNameOrType()));
                }
                // Add expression element.
                final Node expression = assignmentExpression(false);

                if (expression != null) {
                    elements.add(expression);
                } else {
                    expect(RBRACKET);
                }

                elision = false;
                break;
            }
        }

        return LiteralNode.newInstance(arrayToken, finish, elements);
    }

    /**
     * ObjectLiteral :
     *      { }
     *      { PropertyNameAndValueList } { PropertyNameAndValueList , }
     *
     * PropertyNameAndValueList :
     *      PropertyAssignment
     *      PropertyNameAndValueList , PropertyAssignment
     *
     * See 11.1.5
     *
     * Parse an object literal.
     * @return Expression node.
     */
    private Node objectLiteral() {
        // Capture LBRACE token.
        final long objectToken = token;
        // LBRACE tested in caller.
        next();

        // Object context.
        // Prepare to accumulate elements.
       // final List<Node> elements = new ArrayList<>();
        final Map<String, PropertyNode> map = new LinkedHashMap<>();

        // Create a block for the object literal.
            boolean commaSeen = true;
loop:
            while (true) {
                switch (type) {
                case RBRACE:
                    next();
                    break loop;

                case COMMARIGHT:
                    next();
                    commaSeen = true;
                    break;

                default:
                    if (!commaSeen) {
                        throw error(AbstractParser.message("expected.comma", type.getNameOrType()));
                    }

                    commaSeen = false;
                    // Get and add the next property.
                    final PropertyNode property = propertyAssignment();
                    final String key = property.getKeyName();
                    final PropertyNode existingProperty = map.get(key);

                    if (existingProperty == null) {
                        map.put(key, property);
                       // elements.add(property);
                        break;
                    }

                    // ECMA section 11.1.5 Object Initialiser
                    // point # 4 on property assignment production
                    final Node         value  = property.getValue();
                    final FunctionNode getter = property.getGetter();
                    final FunctionNode setter = property.getSetter();

                    final Node         prevValue  = existingProperty.getValue();
                    final FunctionNode prevGetter = existingProperty.getGetter();
                    final FunctionNode prevSetter = existingProperty.getSetter();

                    boolean redefinitionOk = true;
                    // ECMA 11.1.5 strict mode restrictions
                    if (isStrictMode) {
                        if (value != null && prevValue != null) {
                            redefinitionOk = false;
                        }
                    }

                    final boolean isPrevAccessor = prevGetter != null || prevSetter != null;
                    final boolean isAccessor     = getter != null     || setter != null;

                    // data property redefined as accessor property
                    if (prevValue != null && isAccessor) {
                        redefinitionOk = false;
                    }

                    // accessor property redefined as data
                    if (isPrevAccessor && value != null) {
                        redefinitionOk = false;
                    }

                    if (isAccessor && isPrevAccessor) {
                        if (getter != null && prevGetter != null ||
                            setter != null && prevSetter != null) {
                            redefinitionOk = false;
                        }
                    }

                    if (!redefinitionOk) {
                        throw error(AbstractParser.message("property.redefinition", key.toString()), property.getToken());
                    }

                    PropertyNode newProperty = existingProperty;
                    if (value != null) {
                        if (prevValue == null) {
                            map.put(key, newProperty = newProperty.setValue(value));
                        } else {
                            final long propertyToken = Token.recast(newProperty.getToken(), COMMARIGHT);
<<<<<<< HEAD
                            map.put(key, newProperty = newProperty.setValue(new BinaryNode(source, propertyToken, prevValue, value)));
=======
                            map.put(key, newProperty = newProperty.setValue(new BinaryNode(propertyToken, prevValue, value)));
>>>>>>> 5106a9fb
                        }

                        map.put(key, newProperty = newProperty.setGetter(null).setSetter(null));
                    }

                    if (getter != null) {
                        map.put(key, newProperty = newProperty.setGetter(getter));
                    }

                    if (setter != null) {
                        map.put(key, newProperty = newProperty.setSetter(setter));
                    }
                    break;
            }
        }

<<<<<<< HEAD
        return new ObjectNode(source, objectToken, finish, new ArrayList<Node>(map.values()));
=======
        return new ObjectNode(objectToken, finish, new ArrayList<Node>(map.values()));
>>>>>>> 5106a9fb
    }

    /**
     * PropertyName :
     *      IdentifierName
     *      StringLiteral
     *      NumericLiteral
     *
     * See 11.1.5
     *
     * @return PropertyName node
     */
    @SuppressWarnings("fallthrough")
    private PropertyKey propertyName() {
        switch (type) {
        case IDENT:
            return getIdent();
        case OCTAL:
            if (isStrictMode) {
                throw error(AbstractParser.message("strict.no.octal"), token);
            }
        case STRING:
        case ESCSTRING:
        case DECIMAL:
        case HEXADECIMAL:
        case FLOATING:
            return getLiteral();
        default:
            return getIdentifierName();
        }
    }

    /**
     * PropertyAssignment :
     *      PropertyName : AssignmentExpression
     *      get PropertyName ( ) { FunctionBody }
     *      set PropertyName ( PropertySetParameterList ) { FunctionBody }
     *
     * PropertySetParameterList :
     *      Identifier
     *
     * PropertyName :
     *      IdentifierName
     *      StringLiteral
     *      NumericLiteral
     *
     * See 11.1.5
     *
     * Parse an object literal property.
     * @return Property or reference node.
     */
    private PropertyNode propertyAssignment() {
        // Capture firstToken.
        final long propertyToken = token;

        FunctionNode functionNode;
        PropertyKey propertyName;

        if (type == IDENT) {
            // Get IDENT.
            final String ident = (String)expectValue(IDENT);

            if (type != COLON) {
                final long getSetToken = token;

                switch (ident) {
                case "get":
                    final PropertyKey getIdent = propertyName();
                    final String getterName = getIdent.getPropertyName();
                    final IdentNode getNameNode = new IdentNode(((Node)getIdent).getToken(), finish, "get " + getterName);
                    expect(LPAREN);
                    expect(RPAREN);
                    functionNode = functionBody(getSetToken, getNameNode, new ArrayList<IdentNode>(), FunctionNode.Kind.GETTER);
<<<<<<< HEAD
                    return new PropertyNode(source, propertyToken, finish, getIdent, null, functionNode, null);
=======
                    return new PropertyNode(propertyToken, finish, getIdent, null, functionNode, null);
>>>>>>> 5106a9fb

                case "set":
                    final PropertyKey setIdent = propertyName();
                    final String setterName = setIdent.getPropertyName();
                    final IdentNode setNameNode = new IdentNode(((Node)setIdent).getToken(), finish, "set " + setterName);
                    expect(LPAREN);
                    final IdentNode argIdent = getIdent();
                    verifyStrictIdent(argIdent, "setter argument");
                    expect(RPAREN);
                    List<IdentNode> parameters = new ArrayList<>();
                    parameters.add(argIdent);
                    functionNode = functionBody(getSetToken, setNameNode, parameters, FunctionNode.Kind.SETTER);
<<<<<<< HEAD
                    return new PropertyNode(source, propertyToken, finish, setIdent, null, null, functionNode);
=======
                    return new PropertyNode(propertyToken, finish, setIdent, null, null, functionNode);
>>>>>>> 5106a9fb

                default:
                    break;
                }
            }

            propertyName =  new IdentNode(propertyToken, finish, ident);
        } else {
            propertyName = propertyName();
        }

        expect(COLON);

<<<<<<< HEAD
        return new PropertyNode(source, propertyToken, finish, propertyName, assignmentExpression(false), null, null);
=======
        return new PropertyNode(propertyToken, finish, propertyName, assignmentExpression(false), null, null);
>>>>>>> 5106a9fb
    }

    /**
     * LeftHandSideExpression :
     *      NewExpression
     *      CallExpression
     *
     * CallExpression :
     *      MemberExpression Arguments
     *      CallExpression Arguments
     *      CallExpression [ Expression ]
     *      CallExpression . IdentifierName
     *
     * See 11.2
     *
     * Parse left hand side expression.
     * @return Expression node.
     */
    private Node leftHandSideExpression() {
        int  callLine  = line;
        long callToken = token;

        Node lhs = memberExpression();

        if (type == LPAREN) {
            final List<Node> arguments = argumentList();

            // Catch special functions.
            if (lhs instanceof IdentNode) {
                detectSpecialFunction((IdentNode)lhs);
            }

<<<<<<< HEAD
            lhs = new CallNode(source, callToken, finish, lhs, arguments);
=======
            lhs = new CallNode(callLine, callToken, finish, lhs, arguments);
>>>>>>> 5106a9fb
        }

loop:
        while (true) {
            // Capture token.
            callLine  = line;
            callToken = token;

            switch (type) {
            case LPAREN:
                // Get NEW or FUNCTION arguments.
                final List<Node> arguments = argumentList();

                // Create call node.
<<<<<<< HEAD
                lhs = new CallNode(source, callToken, finish, lhs, arguments);
=======
                lhs = new CallNode(callLine, callToken, finish, lhs, arguments);
>>>>>>> 5106a9fb

                break;

            case LBRACKET:
                next();

                // Get array index.
                final Node rhs = expression();

                expect(RBRACKET);

                // Create indexing node.
                lhs = new IndexNode(callToken, finish, lhs, rhs);

                break;

            case PERIOD:
                next();

                final IdentNode property = getIdentifierName();

                // Create property access node.
                lhs = new AccessNode(callToken, finish, lhs, property);

                break;

            default:
                break loop;
            }
        }

        return lhs;
    }

    /**
     * NewExpression :
     *      MemberExpression
     *      new NewExpression
     *
     * See 11.2
     *
     * Parse new expression.
     * @return Expression node.
     */
    private Node newExpression() {
        final long newToken = token;
        // NEW is tested in caller.
        next();

        // Get function base.
        final int  callLine    = line;
        final Node constructor = memberExpression();
        if (constructor == null) {
            return null;
        }
        // Get arguments.
        List<Node> arguments;

        // Allow for missing arguments.
        if (type == LPAREN) {
            arguments = argumentList();
        } else {
            arguments = new ArrayList<>();
        }

        // Nashorn extension: This is to support the following interface implementation
        // syntax:
        //
        //     var r = new java.lang.Runnable() {
        //         run: function() { println("run"); }
        //     };
        //
        // The object literal following the "new Constructor()" expresssion
        // is passed as an additional (last) argument to the constructor.

        if (!env._no_syntax_extensions && type == LBRACE) {
            arguments.add(objectLiteral());
        }

<<<<<<< HEAD
        final CallNode callNode = new CallNode(source, constructor.getToken(), finish, constructor, arguments);
=======
        final CallNode callNode = new CallNode(callLine, constructor.getToken(), finish, constructor, arguments);
>>>>>>> 5106a9fb

        return new UnaryNode(newToken, callNode);
    }

    /**
     * MemberExpression :
     *      PrimaryExpression
     *      FunctionExpression
     *      MemberExpression [ Expression ]
     *      MemberExpression . IdentifierName
     *      new MemberExpression Arguments
     *
     * See 11.2
     *
     * Parse member expression.
     * @return Expression node.
     */
    private Node memberExpression() {
        // Prepare to build operation.
        Node lhs;

        switch (type) {
        case NEW:
            // Get new exppression.
            lhs = newExpression();
            break;

        case FUNCTION:
            // Get function expression.
            lhs = functionExpression(false, false);
            break;

        default:
            // Get primary expression.
            lhs = primaryExpression();
            break;
        }

loop:
        while (true) {
            // Capture token.
            final long callToken = token;

            switch (type) {
            case LBRACKET:
                next();

                // Get array index.
                final Node index = expression();

                expect(RBRACKET);

                // Create indexing node.
                lhs = new IndexNode(callToken, finish, lhs, index);

                break;

            case PERIOD:
                if (lhs == null) {
                    throw error(AbstractParser.message("expected.operand", type.getNameOrType()));
                }

                next();

                final IdentNode property = getIdentifierName();

                // Create property access node.
                lhs = new AccessNode(callToken, finish, lhs, property);

                break;

            default:
                break loop;
            }
        }

        return lhs;
    }

    /**
     * Arguments :
     *      ( )
     *      ( ArgumentList )
     *
     * ArgumentList :
     *      AssignmentExpression
     *      ArgumentList , AssignmentExpression
     *
     * See 11.2
     *
     * Parse function call arguments.
     * @return Argument list.
     */
    private List<Node> argumentList() {
        // Prepare to accumulate list of arguments.
        final List<Node> nodeList = new ArrayList<>();
        // LPAREN tested in caller.
        next();

        // Track commas.
        boolean first = true;

        while (type != RPAREN) {
            // Comma prior to every argument except the first.
            if (!first) {
                expect(COMMARIGHT);
            } else {
                first = false;
            }

            // Get argument expression.
            nodeList.add(assignmentExpression(false));
        }

        expect(RPAREN);

        return nodeList;
   }

    /**
     * FunctionDeclaration :
     *      function Identifier ( FormalParameterList? ) { FunctionBody }
     *
     * FunctionExpression :
     *      function Identifier? ( FormalParameterList? ) { FunctionBody }
     *
     * See 13
     *
     * Parse function declaration.
     * @param isStatement True if for is a statement.
     *
     * @return Expression node.
     */
    private Node functionExpression(final boolean isStatement, final boolean topLevel) {
        final long functionToken = token;
        final int  functionLine  = line;
        // FUNCTION is tested in caller.
        next();

        IdentNode name = null;

        if (type == IDENT || isNonStrictModeIdent()) {
            name = getIdent();
            verifyStrictIdent(name, "function name");
        } else if (isStatement) {
            // Nashorn extension: anonymous function statements
            if (env._no_syntax_extensions || !env._anon_functions) {
                expect(IDENT);
            }
        }

        // name is null, generate anonymous name
        boolean isAnonymous = false;
        if (name == null) {
            final String tmpName = "_L" + source.getLine(Token.descPosition(token));
            name = new IdentNode(functionToken, Token.descPosition(functionToken), tmpName);
            isAnonymous = true;
        }

        expect(LPAREN);
        final List<IdentNode> parameters = formalParameterList();
        expect(RPAREN);

        FunctionNode functionNode = functionBody(functionToken, name, parameters, FunctionNode.Kind.NORMAL);

        if (isStatement) {
            if (topLevel) {
                functionNode = functionNode.setFlag(lc, FunctionNode.IS_DECLARED);
            } else if (isStrictMode) {
                throw error(JSErrorType.SYNTAX_ERROR, AbstractParser.message("strict.no.func.decl.here"), functionToken);
            } else if (env._function_statement == ScriptEnvironment.FunctionStatementBehavior.ERROR) {
                throw error(JSErrorType.SYNTAX_ERROR, AbstractParser.message("no.func.decl.here"), functionToken);
            } else if (env._function_statement == ScriptEnvironment.FunctionStatementBehavior.WARNING) {
                warning(JSErrorType.SYNTAX_ERROR, AbstractParser.message("no.func.decl.here.warn"), functionToken);
            }
            if (ARGUMENTS.symbolName().equals(name.getName())) {
                lc.setFlag(lc.getCurrentFunction(), FunctionNode.DEFINES_ARGUMENTS);
            }
        }

        if (isAnonymous) {
            functionNode = functionNode.setFlag(lc, FunctionNode.IS_ANONYMOUS);
        }

        final int arity = parameters.size();

        final boolean strict = functionNode.isStrict();
        if (arity > 1) {
            final HashSet<String> parametersSet = new HashSet<>(arity);

            for (int i = arity - 1; i >= 0; i--) {
                final IdentNode parameter = parameters.get(i);
                String parameterName = parameter.getName();

                if (ARGUMENTS.symbolName().equals(parameterName)) {
                    functionNode = functionNode.setFlag(lc, FunctionNode.DEFINES_ARGUMENTS);
                }

                if (parametersSet.contains(parameterName)) {
                    // redefinition of parameter name
                    if (strict) {
                        throw error(AbstractParser.message("strict.param.redefinition", parameterName), parameter.getToken());
                    }
                    // rename in non-strict mode
                    parameterName = functionNode.uniqueName(parameterName);
                    final long parameterToken = parameter.getToken();
<<<<<<< HEAD
                    parameters.set(i, new IdentNode(source, parameterToken, Token.descPosition(parameterToken), functionNode.uniqueName(parameterName)));
=======
                    parameters.set(i, new IdentNode(parameterToken, Token.descPosition(parameterToken), functionNode.uniqueName(parameterName)));
>>>>>>> 5106a9fb
                }

                parametersSet.add(parameterName);
            }
        } else if (arity == 1) {
            if (ARGUMENTS.symbolName().equals(parameters.get(0).getName())) {
                functionNode = functionNode.setFlag(lc, FunctionNode.DEFINES_ARGUMENTS);
            }
        }

        if (isStatement) {
<<<<<<< HEAD
            final VarNode varNode = new VarNode(source, functionToken, finish, name, functionNode, VarNode.IS_STATEMENT);
            if (topLevel) {
                functionDeclarations.add(lineNumber);
                functionDeclarations.add(varNode);
            } else {
                appendStatement(lineNumber);
=======
            final VarNode varNode = new VarNode(functionLine, functionToken, finish, name, functionNode, VarNode.IS_STATEMENT);
            if (topLevel) {
                functionDeclarations.add(varNode);
            } else {
>>>>>>> 5106a9fb
                appendStatement(varNode);
            }
        }

        return functionNode;
    }

    /**
     * FormalParameterList :
     *      Identifier
     *      FormalParameterList , Identifier
     *
     * See 13
     *
     * Parse function parameter list.
     * @return List of parameter nodes.
     */
    private List<IdentNode> formalParameterList() {
        // Prepare to gather parameters.
        final List<IdentNode> parameters = new ArrayList<>();
        // Track commas.
        boolean first = true;

        while (type != RPAREN) {
            // Comma prior to every argument except the first.
            if (!first) {
                expect(COMMARIGHT);
            } else {
                first = false;
            }

            // Get and add parameter.
            final IdentNode ident = getIdent();

            // ECMA 13.1 strict mode restrictions
            verifyStrictIdent(ident, "function parameter");

            parameters.add(ident);
        }

        return parameters;
    }

    /**
     * FunctionBody :
     *      SourceElements?
     *
     * See 13
     *
     * Parse function body.
     * @return function node (body.)
     */
    private FunctionNode functionBody(final long firstToken, final IdentNode ident, final List<IdentNode> parameters, final FunctionNode.Kind kind) {
        FunctionNode functionNode = null;
        long lastToken = 0L;

        try {
            // Create a new function block.
            functionNode = newFunctionNode(firstToken, ident, parameters, kind);

            // Nashorn extension: expression closures
            if (!env._no_syntax_extensions && type != LBRACE) {
                /*
                 * Example:
                 *
                 * function square(x) x * x;
                 * print(square(3));
                 */

                // just expression as function body
                final Node expr = expression();
                assert lc.getCurrentBlock() == lc.getFunctionBody(functionNode);
                // create a return statement - this creates code in itself and does not need to be
                // wrapped into an ExecuteNode
<<<<<<< HEAD
                final ReturnNode returnNode = new ReturnNode(source, expr.getToken(), finish, expr);
=======
                final ReturnNode returnNode = new ReturnNode(functionNode.getLineNumber(), expr.getToken(), finish, expr);
>>>>>>> 5106a9fb
                appendStatement(returnNode);
                lastToken = token;
                functionNode.setFinish(Token.descPosition(token) + Token.descLength(token));

            } else {
                expect(LBRACE);

                // Gather the function elements.
                final List<Statement> prevFunctionDecls = functionDeclarations;
                functionDeclarations = new ArrayList<>();
                try {
                    sourceElements();
                    addFunctionDeclarations(functionNode);
                } finally {
                    functionDeclarations = prevFunctionDecls;
                }

                lastToken = token;
                expect(RBRACE);
                functionNode.setFinish(finish);

            }
        } finally {
            functionNode = restoreFunctionNode(functionNode, lastToken);
        }
        return functionNode;
    }

    private void addFunctionDeclarations(final FunctionNode functionNode) {
        assert lc.peek() == lc.getFunctionBody(functionNode);
        VarNode lastDecl = null;
        for (int i = functionDeclarations.size() - 1; i >= 0; i--) {
<<<<<<< HEAD
            Node decl = functionDeclarations.get(i);
=======
            Statement decl = functionDeclarations.get(i);
>>>>>>> 5106a9fb
            if (lastDecl == null && decl instanceof VarNode) {
                decl = lastDecl = ((VarNode)decl).setFlag(VarNode.IS_LAST_FUNCTION_DECLARATION);
                lc.setFlag(functionNode, FunctionNode.HAS_FUNCTION_DECLARATIONS);
            }
            prependStatement(decl);
        }
    }

<<<<<<< HEAD
    private RuntimeNode referenceError(final Node lhs, final Node rhs) {
=======
    private static RuntimeNode referenceError(final Node lhs, final Node rhs) {
>>>>>>> 5106a9fb
        final ArrayList<Node> args = new ArrayList<>();
        args.add(lhs);
        if (rhs == null) {
            args.add(LiteralNode.newInstance(lhs.getToken(), lhs.getFinish()));
        } else {
            args.add(rhs);
        }
<<<<<<< HEAD
        args.add(LiteralNode.newInstance(source, lhs.getToken(), lhs.getFinish(), lhs.toString()));
        return new RuntimeNode(source, lhs.getToken(), lhs.getFinish(), RuntimeNode.Request.REFERENCE_ERROR, args);
=======
        args.add(LiteralNode.newInstance(lhs.getToken(), lhs.getFinish(), lhs.toString()));
        return new RuntimeNode(lhs.getToken(), lhs.getFinish(), RuntimeNode.Request.REFERENCE_ERROR, args);
>>>>>>> 5106a9fb
    }

    /*
     * parse LHS [a, b, ..., c].
     *
     * JavaScript 1.8.
     */
    //private Node destructureExpression() {
    //    return null;
    //}

    /**
     * PostfixExpression :
     *      LeftHandSideExpression
     *      LeftHandSideExpression ++ // [no LineTerminator here]
     *      LeftHandSideExpression -- // [no LineTerminator here]
     *
     * See 11.3
     *
     * UnaryExpression :
     *      PostfixExpression
     *      delete UnaryExpression
     *      Node UnaryExpression
     *      typeof UnaryExpression
     *      ++ UnaryExpression
     *      -- UnaryExpression
     *      + UnaryExpression
     *      - UnaryExpression
     *      ~ UnaryExpression
     *      ! UnaryExpression
     *
     * See 11.4
     *
     * Parse unary expression.
     * @return Expression node.
     */
    private Node unaryExpression() {
        final int  unaryLine  = line;
        final long unaryToken = token;

        switch (type) {
        case DELETE: {
            next();
            final Node expr = unaryExpression();
            if (expr instanceof BaseNode || expr instanceof IdentNode) {
                return new UnaryNode(unaryToken, expr);
            }
            appendStatement(new ExecuteNode(unaryLine, unaryToken, finish, expr));
            return LiteralNode.newInstance(unaryToken, finish, true);
        }
        case VOID:
        case TYPEOF:
        case ADD:
        case SUB:
        case BIT_NOT:
        case NOT:
            next();
            final Node expr = unaryExpression();
<<<<<<< HEAD
            return new UnaryNode(source, unaryToken, expr);
=======
            return new UnaryNode(unaryToken, expr);
>>>>>>> 5106a9fb

        case INCPREFIX:
        case DECPREFIX:
            final TokenType opType = type;
            next();

            final Node lhs = leftHandSideExpression();
            // ++, -- without operand..
            if (lhs == null) {
                // error would have been issued when looking for 'lhs'
                return null;
            }
            if (!(lhs instanceof AccessNode ||
                  lhs instanceof IndexNode ||
                  lhs instanceof IdentNode)) {
                return referenceError(lhs, null);
            }

            if (lhs instanceof IdentNode) {
                if (!checkIdentLValue((IdentNode)lhs)) {
                    return referenceError(lhs, null);
                }
                verifyStrictIdent((IdentNode)lhs, "operand for " + opType.getName() + " operator");
            }

            return incDecExpression(unaryToken, opType, lhs, false);

        default:
            break;
        }

        Node expression = leftHandSideExpression();

        if (last != EOL) {
            switch (type) {
            case INCPREFIX:
            case DECPREFIX:
                final TokenType opType = type;
                final Node lhs = expression;
                if (!(lhs instanceof AccessNode ||
                   lhs instanceof IndexNode ||
                   lhs instanceof IdentNode)) {
                    next();
                    return referenceError(lhs, null);
                }
                if (lhs instanceof IdentNode) {
                    if (!checkIdentLValue((IdentNode)lhs)) {
                        next();
                        return referenceError(lhs, null);
                    }
                    verifyStrictIdent((IdentNode)lhs, "operand for " + opType.getName() + " operator");
                }
                expression = incDecExpression(token, type, expression, true);
                next();
                break;
            default:
                break;
            }
        }

        if (expression == null) {
            throw error(AbstractParser.message("expected.operand", type.getNameOrType()));
        }

        return expression;
    }

    /**
     * MultiplicativeExpression :
     *      UnaryExpression
     *      MultiplicativeExpression * UnaryExpression
     *      MultiplicativeExpression / UnaryExpression
     *      MultiplicativeExpression % UnaryExpression
     *
     * See 11.5
     *
     * AdditiveExpression :
     *      MultiplicativeExpression
     *      AdditiveExpression + MultiplicativeExpression
     *      AdditiveExpression - MultiplicativeExpression
     *
     * See 11.6
     *
     * ShiftExpression :
     *      AdditiveExpression
     *      ShiftExpression << AdditiveExpression
     *      ShiftExpression >> AdditiveExpression
     *      ShiftExpression >>> AdditiveExpression
     *
     * See 11.7
     *
     * RelationalExpression :
     *      ShiftExpression
     *      RelationalExpression < ShiftExpression
     *      RelationalExpression > ShiftExpression
     *      RelationalExpression <= ShiftExpression
     *      RelationalExpression >= ShiftExpression
     *      RelationalExpression instanceof ShiftExpression
     *      RelationalExpression in ShiftExpression // if !noIf
     *
     * See 11.8
     *
     *      RelationalExpression
     *      EqualityExpression == RelationalExpression
     *      EqualityExpression != RelationalExpression
     *      EqualityExpression === RelationalExpression
     *      EqualityExpression !== RelationalExpression
     *
     * See 11.9
     *
     * BitwiseANDExpression :
     *      EqualityExpression
     *      BitwiseANDExpression & EqualityExpression
     *
     * BitwiseXORExpression :
     *      BitwiseANDExpression
     *      BitwiseXORExpression ^ BitwiseANDExpression
     *
     * BitwiseORExpression :
     *      BitwiseXORExpression
     *      BitwiseORExpression | BitwiseXORExpression
     *
     * See 11.10
     *
     * LogicalANDExpression :
     *      BitwiseORExpression
     *      LogicalANDExpression && BitwiseORExpression
     *
     * LogicalORExpression :
     *      LogicalANDExpression
     *      LogicalORExpression || LogicalANDExpression
     *
     * See 11.11
     *
     * ConditionalExpression :
     *      LogicalORExpression
     *      LogicalORExpression ? AssignmentExpression : AssignmentExpression
     *
     * See 11.12
     *
     * AssignmentExpression :
     *      ConditionalExpression
     *      LeftHandSideExpression AssignmentOperator AssignmentExpression
     *
     * AssignmentOperator :
     *      = *= /= %= += -= <<= >>= >>>= &= ^= |=
     *
     * See 11.13
     *
     * Expression :
     *      AssignmentExpression
     *      Expression , AssignmentExpression
     *
     * See 11.14
     *
     * Parse expression.
     * @return Expression node.
     */
    private Node expression() {
        // TODO - Destructuring array.
        // Include commas in expression parsing.
        return expression(unaryExpression(), COMMARIGHT.getPrecedence(), false);
    }

    private Node expression(final Node exprLhs, final int minPrecedence, final boolean noIn) {
        // Get the precedence of the next operator.
        int precedence = type.getPrecedence();
        Node lhs = exprLhs;

        // While greater precedence.
        while (type.isOperator(noIn) && precedence >= minPrecedence) {
            // Capture the operator token.
            final long op = token;

            if (type == TERNARY) {
                // Skip operator.
                next();

                // Pass expression. Middle expression of a conditional expression can be a "in"
                // expression - even in the contexts where "in" is not permitted.
                final Node rhs = expression(unaryExpression(), ASSIGN.getPrecedence(), false);

                expect(COLON);

                // Fail expression.
                final Node third = expression(unaryExpression(), ASSIGN.getPrecedence(), noIn);

                // Build up node.
                lhs = new TernaryNode(op, lhs, rhs, third);
            } else {
                // Skip operator.
                next();

                 // Get the next primary expression.
                Node rhs = unaryExpression();

                // Get precedence of next operator.
                int nextPrecedence = type.getPrecedence();

                // Subtask greater precedence.
                while (type.isOperator(noIn) &&
                       (nextPrecedence > precedence ||
                       nextPrecedence == precedence && !type.isLeftAssociative())) {
                    rhs = expression(rhs, nextPrecedence, noIn);
                    nextPrecedence = type.getPrecedence();
                }

                lhs = verifyAssignment(op, lhs, rhs);
            }

            precedence = type.getPrecedence();
        }

        return lhs;
    }

    private Node assignmentExpression(final boolean noIn) {
        // TODO - Handle decompose.
        // Exclude commas in expression parsing.
        return expression(unaryExpression(), ASSIGN.getPrecedence(), noIn);
    }

    /**
     * Parse an end of line.
     */
    private void endOfLine() {
        switch (type) {
        case SEMICOLON:
        case EOL:
            next();
            break;
        case RPAREN:
        case RBRACKET:
        case RBRACE:
        case EOF:
            break;
        default:
            if (last != EOL) {
                expect(SEMICOLON);
            }
            break;
        }
    }

    @Override
    public String toString() {
        return "[JavaScript Parsing]";
    }

    private static void markEval(final LexicalContext lc) {
        final Iterator<FunctionNode> iter = lc.getFunctions();
        boolean flaggedCurrentFn = false;
        while (iter.hasNext()) {
            final FunctionNode fn = iter.next();
            if (!flaggedCurrentFn) {
                lc.setFlag(fn, FunctionNode.HAS_EVAL);
                flaggedCurrentFn = true;
            } else {
                lc.setFlag(fn, FunctionNode.HAS_NESTED_EVAL);
            }
            lc.setFlag(lc.getFunctionBody(fn), Block.NEEDS_SCOPE);
        }
    }

<<<<<<< HEAD
    private void prependStatement(final Node statement) {
        lc.prependStatement(statement);
    }

    private void appendStatement(final Node statement) {
=======
    private void prependStatement(final Statement statement) {
        lc.prependStatement(statement);
    }

    private void appendStatement(final Statement statement) {
>>>>>>> 5106a9fb
        lc.appendStatement(statement);
    }
}<|MERGE_RESOLUTION|>--- conflicted
+++ resolved
@@ -59,10 +59,7 @@
 import java.util.LinkedHashMap;
 import java.util.List;
 import java.util.Map;
-<<<<<<< HEAD
-=======
-
->>>>>>> 5106a9fb
+
 import jdk.nashorn.internal.codegen.CompilerConstants;
 import jdk.nashorn.internal.codegen.Namespace;
 import jdk.nashorn.internal.ir.AccessNode;
@@ -122,13 +119,7 @@
     /** Is scripting mode. */
     private final boolean scripting;
 
-<<<<<<< HEAD
-    private List<Node> functionDeclarations;
-=======
     private List<Statement> functionDeclarations;
-
-    private final BlockLexicalContext lc = new BlockLexicalContext();
->>>>>>> 5106a9fb
 
     private final BlockLexicalContext lc = new BlockLexicalContext();
 
@@ -286,12 +277,7 @@
      * @return New block.
      */
     private Block newBlock() {
-<<<<<<< HEAD
-        final Block block = new Block(source, token, Token.descPosition(token));
-        return lc.push(block);
-=======
         return lc.push(new Block(line, token, Token.descPosition(token)));
->>>>>>> 5106a9fb
     }
 
     /**
@@ -320,28 +306,6 @@
         if (isStrictMode) {
             flags |= FunctionNode.IS_STRICT;
         }
-<<<<<<< HEAD
-
-        // Start new block.
-        FunctionNode functionNode =
-            new FunctionNode(
-                source,
-                token,
-                Token.descPosition(token),
-                startToken,
-                namespace,
-                ident,
-                name,
-                parameters,
-                kind,
-                flags);
-
-        functionNode = functionNode.setState(lc, errors.hasErrors() ? CompilationState.PARSE_ERROR : CompilationState.PARSED);
-        lc.push(functionNode);
-        // Create new block, and just put it on the context stack, restoreFunctionNode() will associate it with the
-        // FunctionNode.
-        newBlock();
-=======
         if (env._specialize_calls != null) {
             if (env._specialize_calls.contains(name)) {
                 flags |= FunctionNode.CAN_SPECIALIZE;
@@ -368,7 +332,6 @@
         // FunctionNode.
         newBlock();
 
->>>>>>> 5106a9fb
         return functionNode;
     }
 
@@ -376,17 +339,7 @@
      * Restore the current block.
      */
     private Block restoreBlock(final Block block) {
-<<<<<<< HEAD
-        return lc.pop(block);//.setFlag(lc, flags);
-    }
-
-    private FunctionNode restoreFunctionNode(final FunctionNode functionNode, final long lastToken) {
-        final Block newBody = restoreBlock(lc.getFunctionBody(functionNode));
-
-        return lc.pop(functionNode).setBody(lc, newBody).setLastToken(lc, lastToken);
-=======
         return lc.pop(block);
->>>>>>> 5106a9fb
     }
 
 
@@ -539,21 +492,12 @@
      * @param isPostfix  Prefix or postfix.
      * @return           Reduced expression.
      */
-<<<<<<< HEAD
-    private Node incDecExpression(final long firstToken, final TokenType tokenType, final Node expression, final boolean isPostfix) {
-        if (isPostfix) {
-            return new UnaryNode(source, Token.recast(firstToken, tokenType == DECPREFIX ? DECPOSTFIX : INCPOSTFIX), expression.getStart(), Token.descPosition(firstToken) + Token.descLength(firstToken), expression);
-        }
-
-        return new UnaryNode(source, firstToken, expression);
-=======
     private static Node incDecExpression(final long firstToken, final TokenType tokenType, final Node expression, final boolean isPostfix) {
         if (isPostfix) {
             return new UnaryNode(Token.recast(firstToken, tokenType == DECPREFIX ? DECPOSTFIX : INCPOSTFIX), expression.getStart(), Token.descPosition(firstToken) + Token.descLength(firstToken), expression);
         }
 
         return new UnaryNode(firstToken, expression);
->>>>>>> 5106a9fb
     }
 
     /**
@@ -582,11 +526,7 @@
 
         FunctionNode script = newFunctionNode(
             functionToken,
-<<<<<<< HEAD
-            new IdentNode(source, functionToken, Token.descPosition(functionToken), scriptName),
-=======
             new IdentNode(functionToken, Token.descPosition(functionToken), scriptName),
->>>>>>> 5106a9fb
             new ArrayList<IdentNode>(),
             FunctionNode.Kind.SCRIPT);
 
@@ -601,10 +541,7 @@
 
         script = restoreFunctionNode(script, token); //commit code
         script = script.setBody(lc, script.getBody().setNeedsScope(lc));
-<<<<<<< HEAD
-=======
-
->>>>>>> 5106a9fb
+
         return script;
     }
 
@@ -753,13 +690,6 @@
             return;
         }
 
-<<<<<<< HEAD
-        if (lineNumberNode != null) {
-            appendStatement(lineNumberNode);
-        }
-
-=======
->>>>>>> 5106a9fb
         switch (type) {
         case LBRACE:
             block();
@@ -840,11 +770,7 @@
     private void block() {
         final Block newBlock = getBlock(true);
         // Force block execution.
-<<<<<<< HEAD
-        appendStatement(new ExecuteNode(source, newBlock.getToken(), finish, newBlock));
-=======
         appendStatement(new ExecuteNode(newBlock.getLineNumber(), newBlock.getToken(), finish, newBlock));
->>>>>>> 5106a9fb
     }
 
     /**
@@ -970,11 +896,7 @@
      */
     private void emptyStatement() {
         if (env._empty_statements) {
-<<<<<<< HEAD
-            appendStatement(new EmptyNode(source, token, Token.descPosition(token) + Token.descLength(token)));
-=======
             appendStatement(new EmptyNode(line, token, Token.descPosition(token) + Token.descLength(token)));
->>>>>>> 5106a9fb
         }
 
         // SEMICOLON checked in caller.
@@ -999,11 +921,7 @@
 
         ExecuteNode executeNode = null;
         if (expression != null) {
-<<<<<<< HEAD
-            executeNode = new ExecuteNode(source, expressionToken, finish, expression);
-=======
             executeNode = new ExecuteNode(expressionLine, expressionToken, finish, expression);
->>>>>>> 5106a9fb
             appendStatement(executeNode);
         } else {
             expect(null);
@@ -1044,11 +962,7 @@
             fail = getStatement();
         }
 
-<<<<<<< HEAD
-        appendStatement(new IfNode(source, ifToken, fail != null ? fail.getFinish() : pass.getFinish(), test, pass, fail));
-=======
         appendStatement(new IfNode(ifLine, ifToken, fail != null ? fail.getFinish() : pass.getFinish(), test, pass, fail));
->>>>>>> 5106a9fb
     }
 
     /**
@@ -1065,12 +979,7 @@
      */
     private void forStatement() {
         // Create FOR node, capturing FOR token.
-<<<<<<< HEAD
-        ForNode forNode = new ForNode(source, token, Token.descPosition(token), null, null, null, null, ForNode.IS_FOR);
-
-=======
         ForNode forNode = new ForNode(line, token, Token.descPosition(token), null, null, null, null, ForNode.IS_FOR);
->>>>>>> 5106a9fb
 
         // Set up new block for scope of vars. Captures first token.
         Block outer = newBlock();
@@ -1173,11 +1082,7 @@
             outer = restoreBlock(outer);
         }
 
-<<<<<<< HEAD
-        appendStatement(new ExecuteNode(source, outer.getToken(), outer.getFinish(), outer));
-=======
         appendStatement(new ExecuteNode(outer.getLineNumber(), outer.getToken(), outer.getFinish(), outer));
->>>>>>> 5106a9fb
      }
 
     /**
@@ -1214,11 +1119,7 @@
         next();
 
         // Construct WHILE node.
-<<<<<<< HEAD
-        WhileNode whileNode = new WhileNode(source, whileToken, Token.descPosition(whileToken), false);
-=======
         WhileNode whileNode = new WhileNode(whileLine, whileToken, Token.descPosition(whileToken), false);
->>>>>>> 5106a9fb
         lc.push(whileNode);
 
         try {
@@ -1249,11 +1150,7 @@
         // DO tested in the caller.
         next();
 
-<<<<<<< HEAD
-        WhileNode doWhileNode = new WhileNode(source, doToken, Token.descPosition(doToken), true);
-=======
         WhileNode doWhileNode = new WhileNode(doLine, doToken, Token.descPosition(doToken), true);
->>>>>>> 5106a9fb
         lc.push(doWhileNode);
 
         try {
@@ -1320,11 +1217,7 @@
         endOfLine();
 
         // Construct and add CONTINUE node.
-<<<<<<< HEAD
-        appendStatement(new ContinueNode(source, continueToken, finish, label == null ? null : new IdentNode(label)));
-=======
         appendStatement(new ContinueNode(continueLine, continueToken, finish, label == null ? null : new IdentNode(label)));
->>>>>>> 5106a9fb
     }
 
     /**
@@ -1372,11 +1265,7 @@
         endOfLine();
 
         // Construct and add BREAK node.
-<<<<<<< HEAD
-        appendStatement(new BreakNode(source, breakToken, finish, label == null ? null : new IdentNode(label)));
-=======
         appendStatement(new BreakNode(breakLine, breakToken, finish, label == null ? null : new IdentNode(label)));
->>>>>>> 5106a9fb
     }
 
     /**
@@ -1416,11 +1305,7 @@
         endOfLine();
 
         // Construct and add RETURN node.
-<<<<<<< HEAD
-        appendStatement(new ReturnNode(source, returnToken, finish, expression));
-=======
         appendStatement(new ReturnNode(returnLine, returnToken, finish, expression));
->>>>>>> 5106a9fb
     }
 
     /**
@@ -1455,11 +1340,7 @@
         endOfLine();
 
         // Construct and add YIELD node.
-<<<<<<< HEAD
-        appendStatement(new ReturnNode(source, yieldToken, finish, expression));
-=======
         appendStatement(new ReturnNode(yieldLine, yieldToken, finish, expression));
->>>>>>> 5106a9fb
     }
 
     /**
@@ -1483,11 +1364,7 @@
         }
 
         // Get WITH expression.
-<<<<<<< HEAD
-        WithNode withNode = new WithNode(source, withToken, finish);
-=======
         WithNode withNode = new WithNode(withLine, withToken, finish);
->>>>>>> 5106a9fb
 
         try {
             lc.push(withNode);
@@ -1525,20 +1402,13 @@
      * Parse SWITCH statement.
      */
     private void switchStatement() {
-<<<<<<< HEAD
-=======
         final int  switchLine  = line;
->>>>>>> 5106a9fb
         final long switchToken = token;
         // SWITCH tested in caller.
         next();
 
         // Create and add switch statement.
-<<<<<<< HEAD
-        SwitchNode switchNode = new SwitchNode(source, switchToken, Token.descPosition(switchToken), null, new ArrayList<CaseNode>(), null);
-=======
         SwitchNode switchNode = new SwitchNode(switchLine, switchToken, Token.descPosition(switchToken), null, new ArrayList<CaseNode>(), null);
->>>>>>> 5106a9fb
         lc.push(switchNode);
 
         try {
@@ -1620,11 +1490,7 @@
             throw error(AbstractParser.message("duplicate.label", ident.getName()), labelToken);
         }
 
-<<<<<<< HEAD
-        LabelNode labelNode = new LabelNode(source, labelToken, finish, ident, null);
-=======
         LabelNode labelNode = new LabelNode(line, labelToken, finish, ident, null);
->>>>>>> 5106a9fb
         try {
             lc.push(labelNode);
             labelNode = labelNode.setBody(lc, getStatement());
@@ -1671,11 +1537,7 @@
 
         endOfLine();
 
-<<<<<<< HEAD
-        appendStatement(new ThrowNode(source, throwToken, finish, expression));
-=======
         appendStatement(new ThrowNode(throwLine, throwToken, finish, expression));
->>>>>>> 5106a9fb
     }
 
     /**
@@ -1712,10 +1574,7 @@
             final List<Block> catchBlocks = new ArrayList<>();
 
             while (type == CATCH) {
-<<<<<<< HEAD
-=======
                 final int  catchLine  = line;
->>>>>>> 5106a9fb
                 final long catchToken = token;
                 next();
                 expect(LPAREN);
@@ -1738,11 +1597,7 @@
                 try {
                     // Get CATCH body.
                     final Block catchBody = getBlock(true);
-<<<<<<< HEAD
-                    final CatchNode catchNode = new CatchNode(source, catchToken, finish, exception, ifExpression, catchBody);
-=======
                     final CatchNode catchNode = new CatchNode(catchLine, catchToken, finish, exception, ifExpression, catchBody);
->>>>>>> 5106a9fb
                     appendStatement(catchNode);
                 } finally {
                     catchBlock = restoreBlock(catchBlock);
@@ -1768,11 +1623,7 @@
                 throw error(AbstractParser.message("missing.catch.or.finally"), tryToken);
             }
 
-<<<<<<< HEAD
-            final TryNode tryNode = new TryNode(source, tryToken, Token.descPosition(tryToken), tryBody, catchBlocks, finallyStatements);
-=======
             final TryNode tryNode = new TryNode(tryLine, tryToken, Token.descPosition(tryToken), tryBody, catchBlocks, finallyStatements);
->>>>>>> 5106a9fb
             // Add try.
             assert lc.peek() == outer;
             appendStatement(tryNode);
@@ -1784,11 +1635,7 @@
             outer = restoreBlock(outer);
         }
 
-<<<<<<< HEAD
-        appendStatement(new ExecuteNode(source, outer.getToken(), outer.getFinish(), outer));
-=======
         appendStatement(new ExecuteNode(outer.getLineNumber(), outer.getToken(), outer.getFinish(), outer));
->>>>>>> 5106a9fb
     }
 
     /**
@@ -1806,11 +1653,7 @@
         // DEBUGGER tested in caller.
         next();
         endOfLine();
-<<<<<<< HEAD
-        appendStatement(new RuntimeNode(source, debuggerToken, finish, RuntimeNode.Request.DEBUGGER, new ArrayList<Node>()));
-=======
         appendStatement(new ExecuteNode(debuggerLine, debuggerToken, finish, new RuntimeNode(debuggerToken, finish, RuntimeNode.Request.DEBUGGER, new ArrayList<Node>())));
->>>>>>> 5106a9fb
     }
 
     /**
@@ -2094,11 +1937,7 @@
                             map.put(key, newProperty = newProperty.setValue(value));
                         } else {
                             final long propertyToken = Token.recast(newProperty.getToken(), COMMARIGHT);
-<<<<<<< HEAD
-                            map.put(key, newProperty = newProperty.setValue(new BinaryNode(source, propertyToken, prevValue, value)));
-=======
                             map.put(key, newProperty = newProperty.setValue(new BinaryNode(propertyToken, prevValue, value)));
->>>>>>> 5106a9fb
                         }
 
                         map.put(key, newProperty = newProperty.setGetter(null).setSetter(null));
@@ -2115,11 +1954,7 @@
             }
         }
 
-<<<<<<< HEAD
-        return new ObjectNode(source, objectToken, finish, new ArrayList<Node>(map.values()));
-=======
         return new ObjectNode(objectToken, finish, new ArrayList<Node>(map.values()));
->>>>>>> 5106a9fb
     }
 
     /**
@@ -2193,11 +2028,7 @@
                     expect(LPAREN);
                     expect(RPAREN);
                     functionNode = functionBody(getSetToken, getNameNode, new ArrayList<IdentNode>(), FunctionNode.Kind.GETTER);
-<<<<<<< HEAD
-                    return new PropertyNode(source, propertyToken, finish, getIdent, null, functionNode, null);
-=======
                     return new PropertyNode(propertyToken, finish, getIdent, null, functionNode, null);
->>>>>>> 5106a9fb
 
                 case "set":
                     final PropertyKey setIdent = propertyName();
@@ -2210,11 +2041,7 @@
                     List<IdentNode> parameters = new ArrayList<>();
                     parameters.add(argIdent);
                     functionNode = functionBody(getSetToken, setNameNode, parameters, FunctionNode.Kind.SETTER);
-<<<<<<< HEAD
-                    return new PropertyNode(source, propertyToken, finish, setIdent, null, null, functionNode);
-=======
                     return new PropertyNode(propertyToken, finish, setIdent, null, null, functionNode);
->>>>>>> 5106a9fb
 
                 default:
                     break;
@@ -2228,11 +2055,7 @@
 
         expect(COLON);
 
-<<<<<<< HEAD
-        return new PropertyNode(source, propertyToken, finish, propertyName, assignmentExpression(false), null, null);
-=======
         return new PropertyNode(propertyToken, finish, propertyName, assignmentExpression(false), null, null);
->>>>>>> 5106a9fb
     }
 
     /**
@@ -2265,11 +2088,7 @@
                 detectSpecialFunction((IdentNode)lhs);
             }
 
-<<<<<<< HEAD
-            lhs = new CallNode(source, callToken, finish, lhs, arguments);
-=======
             lhs = new CallNode(callLine, callToken, finish, lhs, arguments);
->>>>>>> 5106a9fb
         }
 
 loop:
@@ -2284,11 +2103,7 @@
                 final List<Node> arguments = argumentList();
 
                 // Create call node.
-<<<<<<< HEAD
-                lhs = new CallNode(source, callToken, finish, lhs, arguments);
-=======
                 lhs = new CallNode(callLine, callToken, finish, lhs, arguments);
->>>>>>> 5106a9fb
 
                 break;
 
@@ -2368,11 +2183,7 @@
             arguments.add(objectLiteral());
         }
 
-<<<<<<< HEAD
-        final CallNode callNode = new CallNode(source, constructor.getToken(), finish, constructor, arguments);
-=======
         final CallNode callNode = new CallNode(callLine, constructor.getToken(), finish, constructor, arguments);
->>>>>>> 5106a9fb
 
         return new UnaryNode(newToken, callNode);
     }
@@ -2579,11 +2390,7 @@
                     // rename in non-strict mode
                     parameterName = functionNode.uniqueName(parameterName);
                     final long parameterToken = parameter.getToken();
-<<<<<<< HEAD
-                    parameters.set(i, new IdentNode(source, parameterToken, Token.descPosition(parameterToken), functionNode.uniqueName(parameterName)));
-=======
                     parameters.set(i, new IdentNode(parameterToken, Token.descPosition(parameterToken), functionNode.uniqueName(parameterName)));
->>>>>>> 5106a9fb
                 }
 
                 parametersSet.add(parameterName);
@@ -2595,19 +2402,10 @@
         }
 
         if (isStatement) {
-<<<<<<< HEAD
-            final VarNode varNode = new VarNode(source, functionToken, finish, name, functionNode, VarNode.IS_STATEMENT);
-            if (topLevel) {
-                functionDeclarations.add(lineNumber);
-                functionDeclarations.add(varNode);
-            } else {
-                appendStatement(lineNumber);
-=======
             final VarNode varNode = new VarNode(functionLine, functionToken, finish, name, functionNode, VarNode.IS_STATEMENT);
             if (topLevel) {
                 functionDeclarations.add(varNode);
             } else {
->>>>>>> 5106a9fb
                 appendStatement(varNode);
             }
         }
@@ -2682,11 +2480,7 @@
                 assert lc.getCurrentBlock() == lc.getFunctionBody(functionNode);
                 // create a return statement - this creates code in itself and does not need to be
                 // wrapped into an ExecuteNode
-<<<<<<< HEAD
-                final ReturnNode returnNode = new ReturnNode(source, expr.getToken(), finish, expr);
-=======
                 final ReturnNode returnNode = new ReturnNode(functionNode.getLineNumber(), expr.getToken(), finish, expr);
->>>>>>> 5106a9fb
                 appendStatement(returnNode);
                 lastToken = token;
                 functionNode.setFinish(Token.descPosition(token) + Token.descLength(token));
@@ -2719,11 +2513,7 @@
         assert lc.peek() == lc.getFunctionBody(functionNode);
         VarNode lastDecl = null;
         for (int i = functionDeclarations.size() - 1; i >= 0; i--) {
-<<<<<<< HEAD
-            Node decl = functionDeclarations.get(i);
-=======
             Statement decl = functionDeclarations.get(i);
->>>>>>> 5106a9fb
             if (lastDecl == null && decl instanceof VarNode) {
                 decl = lastDecl = ((VarNode)decl).setFlag(VarNode.IS_LAST_FUNCTION_DECLARATION);
                 lc.setFlag(functionNode, FunctionNode.HAS_FUNCTION_DECLARATIONS);
@@ -2732,11 +2522,7 @@
         }
     }
 
-<<<<<<< HEAD
-    private RuntimeNode referenceError(final Node lhs, final Node rhs) {
-=======
     private static RuntimeNode referenceError(final Node lhs, final Node rhs) {
->>>>>>> 5106a9fb
         final ArrayList<Node> args = new ArrayList<>();
         args.add(lhs);
         if (rhs == null) {
@@ -2744,13 +2530,8 @@
         } else {
             args.add(rhs);
         }
-<<<<<<< HEAD
-        args.add(LiteralNode.newInstance(source, lhs.getToken(), lhs.getFinish(), lhs.toString()));
-        return new RuntimeNode(source, lhs.getToken(), lhs.getFinish(), RuntimeNode.Request.REFERENCE_ERROR, args);
-=======
         args.add(LiteralNode.newInstance(lhs.getToken(), lhs.getFinish(), lhs.toString()));
         return new RuntimeNode(lhs.getToken(), lhs.getFinish(), RuntimeNode.Request.REFERENCE_ERROR, args);
->>>>>>> 5106a9fb
     }
 
     /*
@@ -2809,11 +2590,7 @@
         case NOT:
             next();
             final Node expr = unaryExpression();
-<<<<<<< HEAD
-            return new UnaryNode(source, unaryToken, expr);
-=======
             return new UnaryNode(unaryToken, expr);
->>>>>>> 5106a9fb
 
         case INCPREFIX:
         case DECPREFIX:
@@ -3078,19 +2855,11 @@
         }
     }
 
-<<<<<<< HEAD
-    private void prependStatement(final Node statement) {
-        lc.prependStatement(statement);
-    }
-
-    private void appendStatement(final Node statement) {
-=======
     private void prependStatement(final Statement statement) {
         lc.prependStatement(statement);
     }
 
     private void appendStatement(final Statement statement) {
->>>>>>> 5106a9fb
         lc.appendStatement(statement);
     }
 }