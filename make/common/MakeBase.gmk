--- conflicted
+++ resolved
@@ -293,41 +293,6 @@
 
 endef
 
-<<<<<<< HEAD
-# The source ids can come from the SCM, or in the files
-# $(SCM_TIP_FILENAME) which contains the id but is also positioned in the same
-# directory as the original $(SCM_DIR) directory.
-ifneq ($(and $(HG), $(wildcard $(TOPDIR)/.hg)), )
-  SCM := hg
-  SCM_VERSION := $(shell $(HG) version 2> /dev/null)
-  SCM_DIR :=.hg
-  SCM_TIP_FILENAME := .hgtip
-  ID_COMMAND := $(PRINTF) "hg:%s" "$$( $(HG) id -i)"
-else ifneq ($(and $(GIT), $(wildcard $(TOPDIR)/.git)), )
-  SCM := git
-  SCM_VERSION := $(shell $(GIT) version 2> /dev/null)
-  SCM_DIR :=.git
-  SCM_TIP_FILENAME := .gittip
-  ID_COMMAND := $(PRINTF) "git:%s%s" \
-      "$$( $(GIT) log -n1 --format=%H | cut -c1-12)" \
-      "$$(if test -n "$$( $(GIT) status --porcelain)"; then printf '+'; fi)"
-endif
-SCM_TIP_FILECMD := $(PRINTF) "$(SCM):%s" \
-	        "$$( $(CAT) $(SCM_TIP_FILENAME) )"
-
-
-# Emit the scm:id pair to $@
-define GetSourceTips
-	$(CD) $(SRC_ROOT) ; \
-	if [ -d "$(SCM_DIR)" -a "$(SCM_VERSION)" != "" ] ; then \
-	  $(ID_COMMAND) >> $@ ; \
-	elif [ -f "$(SCM_TIP_FILENAME)" ] ; then \
-          $(SCM_TIP_FILECMD) >> $@ ; \
-	fi;
-	$(PRINTF) "\n" >> $@
-endef
-=======
->>>>>>> a18e9043
 
 # A file containing a way to uniquely identify the source code revision that
 # the build was created from
