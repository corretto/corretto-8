--- conflicted
+++ resolved
@@ -29,11 +29,7 @@
  * However, the following notice accompanied the original version of this
  * file and, per its terms, should not be removed:
  *
-<<<<<<< HEAD
- * Last changed in libpng 1.6.23 [June 9, 2016]
-=======
  * Last changed in libpng 1.6.26 [October 20, 2016]
->>>>>>> e1152f9f
  * Copyright (c) 1998-2002,2004,2006-2016 Glenn Randers-Pehrson
  * (Version 0.96 Copyright (c) 1996, 1997 Andreas Dilger)
  * (Version 0.88 Copyright (c) 1995, 1996 Guy Eric Schalnat, Group 42, Inc.)
@@ -4120,9 +4116,6 @@
        */
       const unsigned int channels = PNG_IMAGE_PIXEL_CHANNELS(image->format);
 
-<<<<<<< HEAD
-      if (image->width <= 0x7FFFFFFFU/channels) /* no overflow */
-=======
       /* The following checks just the 'row_stride' calculation to ensure it
        * fits in a signed 32-bit value.  Because channels/components can be
        * either 1 or 2 bytes in size the length of a row can still overflow 32
@@ -4130,7 +4123,6 @@
        * represented.
        */
       if (image->width <= 0x7fffffffU/channels) /* no overflow */
->>>>>>> e1152f9f
       {
          png_uint_32 check;
          const png_uint_32 png_row_stride = image->width * channels;
@@ -4139,13 +4131,6 @@
             row_stride = (png_int_32)/*SAFE*/png_row_stride;
 
          if (row_stride < 0)
-<<<<<<< HEAD
-            check = -row_stride;
-
-         else
-            check = row_stride;
-
-=======
             check = (png_uint_32)(-row_stride);
 
          else
@@ -4155,16 +4140,11 @@
           * passed in and detects overflow in the application calculation (i.e.
           * if the app did actually pass in a non-zero 'row_stride'.
           */
->>>>>>> e1152f9f
          if (image->opaque != NULL && buffer != NULL && check >= png_row_stride)
          {
             /* Now check for overflow of the image buffer calculation; this
              * limits the whole image size to 32 bits for API compatibility with
              * the current, 32-bit, PNG_IMAGE_BUFFER_SIZE macro.
-<<<<<<< HEAD
-             */
-            if (image->height <= 0xFFFFFFFF/png_row_stride)
-=======
              *
              * The PNG_IMAGE_BUFFER_SIZE macro is:
              *
@@ -4180,7 +4160,6 @@
              */
             if (image->height <=
                 0xffffffffU/PNG_IMAGE_PIXEL_COMPONENT_SIZE(image->format)/check)
->>>>>>> e1152f9f
             {
                if ((image->format & PNG_FORMAT_FLAG_COLORMAP) == 0 ||
                   (image->colormap_entries > 0 && colormap != NULL))
@@ -4200,24 +4179,16 @@
                    * all the setup has already been done.
                    */
                   if ((image->format & PNG_FORMAT_FLAG_COLORMAP) != 0)
-<<<<<<< HEAD
-                     result = png_safe_execute(image,
-                                    png_image_read_colormap, &display) &&
-                              png_safe_execute(image,
-                                    png_image_read_colormapped, &display);
-=======
                      result =
                          png_safe_execute(image,
                              png_image_read_colormap, &display) &&
                              png_safe_execute(image,
                              png_image_read_colormapped, &display);
->>>>>>> e1152f9f
 
                   else
                      result =
                         png_safe_execute(image,
-<<<<<<< HEAD
-                              png_image_read_direct, &display);
+                            png_image_read_direct, &display);
 
                   png_image_free(image);
                   return result;
@@ -4225,45 +4196,22 @@
 
                else
                   return png_image_error(image,
-                     "png_image_finish_read[color-map]: no color-map");
-=======
-                            png_image_read_direct, &display);
-
-                  png_image_free(image);
-                  return result;
-               }
-
-               else
-                  return png_image_error(image,
                       "png_image_finish_read[color-map]: no color-map");
->>>>>>> e1152f9f
             }
 
             else
                return png_image_error(image,
-<<<<<<< HEAD
-                  "png_image_finish_read: image too large");
-=======
                    "png_image_finish_read: image too large");
->>>>>>> e1152f9f
          }
 
          else
             return png_image_error(image,
-<<<<<<< HEAD
-               "png_image_finish_read: invalid argument");
-=======
                 "png_image_finish_read: invalid argument");
->>>>>>> e1152f9f
       }
 
       else
          return png_image_error(image,
-<<<<<<< HEAD
-            "png_image_finish_read: row_stride too large");
-=======
              "png_image_finish_read: row_stride too large");
->>>>>>> e1152f9f
    }
 
    else if (image != NULL)
