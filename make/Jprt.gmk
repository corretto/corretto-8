--- conflicted
+++ resolved
@@ -23,159 +23,11 @@
 # questions.
 #
 
-<<<<<<< HEAD
 # This file is contains targets utilities needed by JPRT.
-=======
-# This file is included by the root NewerMakefile and contains targets
-# and utilities needed by JPRT.
 
-# Utilities used in this Makefile. Most of this makefile executes without
-# the context of a spec file from configure.
-CAT=cat
-CMP=cmp
-CP=cp
-ECHO=echo
-MKDIR=mkdir
-PRINTF=printf
-PWD=pwd
-# Insure we have a path that looks like it came from pwd
-# (This is mostly for Windows sake and drive letters)
-define UnixPath # path
-$(shell (cd "$1" && $(PWD)))
-endef
-
-BUILD_DIR_ROOT:=$(root_dir)/build
-
-ifdef OPENJDK
-  OPEN_BUILD=true
-else
-  OPEN_BUILD := $(if $(or $(wildcard $(root_dir)/jdk/src/closed), \
-      $(wildcard $(root_dir)/jdk/make/closed), \
-      $(wildcard $(root_dir)/jdk/test/closed), \
-      $(wildcard $(root_dir)/hotspot/src/closed), \
-      $(wildcard $(root_dir)/hotspot/make/closed), \
-      $(wildcard $(root_dir)/hotspot/test/closed)), \
-      false,true)
-endif
-
-HOTSPOT_AVAILABLE := $(if $(wildcard $(root_dir)/hotspot),true,false)
-
-###########################################################################
-# To help in adoption of the new configure&&make build process, a bridge
-# build will use the old settings to run configure and do the build.
-
-# Build with the configure bridge. After running configure, restart make
-# to parse the new spec file.
-BRIDGE_TARGETS := all
-# Add bootcycle-images target if legacy variable is set.
-ifeq ($(SKIP_BOOT_CYCLE),false)
-  BRIDGE_TARGETS += bootcycle-images
-endif
-bridgeBuild: bridge2configure
-	@cd $(root_dir) && $(MAKE) -f Makefile $(BRIDGE_TARGETS)
-
-# Bridge from old Makefile ALT settings to configure options
-bridge2configure: $(BUILD_DIR_ROOT)/.bridge2configureOpts
-	bash ./configure $(strip $(shell $(CAT) $<))
-
-# Create a file with configure options created from old Makefile mechanisms.
-$(BUILD_DIR_ROOT)/.bridge2configureOpts: $(BUILD_DIR_ROOT)/.bridge2configureOptsLatest
-	$(RM) $@
-	$(CP) $< $@
-
-# Use this file to only change when obvious things have changed
-$(BUILD_DIR_ROOT)/.bridge2configureOptsLatest: FRC
-	$(RM) $@.tmp
-	$(MKDIR) -p $(BUILD_DIR_ROOT)
-	@$(ECHO) " --with-debug-level=$(if $(DEBUG_LEVEL),$(DEBUG_LEVEL),release) " >> $@.tmp
-        ifdef ARCH_DATA_MODEL
-	  @$(ECHO) " --with-target-bits=$(ARCH_DATA_MODEL) " >> $@.tmp
-        endif
-        ifeq ($(ARCH_DATA_MODEL),32)
-	  @$(ECHO) " --with-jvm-variants=client,server " >> $@.tmp
-        endif
-        ifdef ALT_PARALLEL_COMPILE_JOBS
-	  @$(ECHO) " --with-num-cores=$(ALT_PARALLEL_COMPILE_JOBS) " >> $@.tmp
-        endif
-        ifdef ALT_BOOTDIR
-	  @$(ECHO) " --with-boot-jdk=$(call UnixPath,$(ALT_BOOTDIR)) " >> $@.tmp
-        endif
-        ifdef ALT_CUPS_HEADERS_PATH
-	  @$(ECHO) " --with-cups-include=$(call UnixPath,$(ALT_CUPS_HEADERS_PATH)) " >> $@.tmp
-        endif
-        ifdef ALT_FREETYPE_HEADERS_PATH
-	  @$(ECHO) " --with-freetype=$(call UnixPath,$(ALT_FREETYPE_HEADERS_PATH)/..) " >> $@.tmp
-        endif
-        ifdef ENABLE_SJAVAC
-	  @$(ECHO) " --enable-sjavac" >> $@.tmp
-        endif
-        ifdef JDK_UPDATE_VERSION
-	  @$(ECHO) " --with-update-version=$(JDK_UPDATE_VERSION)" >> $@.tmp
-        endif
-        ifeq ($(HOTSPOT_AVAILABLE),false)
-          ifdef ALT_JDK_IMPORT_PATH
-	    @$(ECHO) " --with-import-hotspot=$(call UnixPath,$(ALT_JDK_IMPORT_PATH)) " >> $@.tmp
-          endif
-        endif
-        ifeq ($(OPEN_BUILD),true)
-	  @$(ECHO) " --enable-openjdk-only " >> $@.tmp
-        else
-#         Todo: move to closed?
-          ifdef ALT_MOZILLA_HEADERS_PATH
-	    @$(ECHO) " --with-mozilla-headers=$(call UnixPath,$(ALT_MOZILLA_HEADERS_PATH)) " >> $@.tmp
-          endif
-          ifdef ALT_JUNIT_DIR
-	    @$(ECHO) " --with-junit-dir=$(call UnixPath,$(ALT_JUNIT_DIR)) " >> $@.tmp
-          endif
-          ifdef ANT_HOME
-	    @$(ECHO) " --with-ant-home=$(call UnixPath,$(ANT_HOME)) " >> $@.tmp
-          endif
-          ifdef ALT_JAVAFX_ZIP_DIR
-	    @$(ECHO) " --with-javafx-zip-dir=$(call UnixPath,$(ALT_JAVAFX_ZIP_DIR)) " >> $@.tmp
-          endif
-          ifdef ALT_JMC_ZIP_DIR
-	    @$(ECHO) " --with-jmc-zip-dir=$(call UnixPath,$(ALT_JMC_ZIP_DIR)) " >> $@.tmp
-          endif
-          ifdef ALT_WIXDIR
-	    @$(ECHO) " --with-wix=$(call UnixPath,$(ALT_WIXDIR)) " >> $@.tmp
-          endif
-          ifdef ALT_INSTALL_LZMA_PATH
-	    @$(ECHO) " --with-lzma-path=$(call UnixPath,$(ALT_INSTALL_LZMA_PATH)) " >> $@.tmp
-          endif
-          ifdef ALT_INSTALL_UPX_PATH
-	    @$(ECHO) " --with-upx-path=$(call UnixPath,$(ALT_INSTALL_UPX_PATH)) " >> $@.tmp
-          endif
-          ifdef ALT_INSTALL_UPX_FILENAME
-	    @$(ECHO) " --with-upx-filename=$(call UnixPath,$(ALT_INSTALL_UPX_FILENAME)) " >> $@.tmp
-          endif
           ifdef ALT_BSDIFF_DIR
 	    @$(ECHO) " --with-bsdiff-dir=$(call UnixPath,$(ALT_BSDIFF_DIR)) " >> $@.tmp
           endif
-          ifdef ALT_CCSS_SIGNING_DIR
-	    @$(ECHO) " --with-ccss-signing=$(call UnixPath,$(ALT_CCSS_SIGNING_DIR)) " >> $@.tmp
-          endif
-          ifdef ALT_SLASH_JAVA
-	    @$(ECHO) " --with-java-devtools=$(call UnixPath,$(ALT_SLASH_JAVA)/devtools) " >> $@.tmp
-          endif
-          ifdef ALT_SPARKLE_FRAMEWORK_DIR
-	    @$(ECHO) " --with-sparkle-framework=$(call UnixPath,$(ALT_SPARKLE_FRAMEWORK_DIR)) " >> $@.tmp
-          endif
-        endif
-	@if [ -f $@ ] ; then \
-	  if ! $(CMP) $@ $@.tmp > /dev/null ; then \
-	    $(CP) $@.tmp $@ ; \
-	  fi ; \
-	else \
-	  $(CP) $@.tmp $@ ; \
-	fi
-	$(RM) $@.tmp
-
-PHONY_LIST += bridge2configure bridgeBuild
-
-###########################################################################
-# JPRT targets
->>>>>>> 2a47ca76
-
 ifndef JPRT_ARCHIVE_BUNDLE
   JPRT_ARCHIVE_BUNDLE=/tmp/jprt_bundles/j2sdk-image.zip
 endif
