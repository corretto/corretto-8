/*
 * Copyright (c) 2003, 2021, Oracle and/or its affiliates. All rights reserved.
 * DO NOT ALTER OR REMOVE COPYRIGHT NOTICES OR THIS FILE HEADER.
 *
 * This code is free software; you can redistribute it and/or modify it
 * under the terms of the GNU General Public License version 2 only, as
 * published by the Free Software Foundation.
 *
 * This code is distributed in the hope that it will be useful, but WITHOUT
 * ANY WARRANTY; without even the implied warranty of MERCHANTABILITY or
 * FITNESS FOR A PARTICULAR PURPOSE.  See the GNU General Public License
 * version 2 for more details (a copy is included in the LICENSE file that
 * accompanied this code).
 *
 * You should have received a copy of the GNU General Public License version
 * 2 along with this work; if not, write to the Free Software Foundation,
 * Inc., 51 Franklin St, Fifth Floor, Boston, MA 02110-1301 USA.
 *
 * Please contact Oracle, 500 Oracle Parkway, Redwood Shores, CA 94065 USA
 * or visit www.oracle.com if you need additional information or have any
 * questions.
 */

import com.sun.net.httpserver.*;

import java.io.ByteArrayInputStream;
import java.io.ByteArrayOutputStream;
import java.io.File;
import java.io.FileInputStream;
import java.io.IOException;
import java.io.InputStream;
import java.io.OutputStream;
import java.math.BigInteger;
import java.net.InetSocketAddress;
import java.nio.file.Files;
import java.nio.file.Paths;
import java.security.KeyStore;
import java.security.PrivateKey;
import java.security.Signature;
import java.security.cert.Certificate;
import java.security.cert.CertificateException;
import java.security.cert.CertificateFactory;
import java.security.cert.X509Certificate;
import java.time.Instant;
import java.time.temporal.ChronoUnit;
import java.util.*;
import java.util.jar.JarEntry;
import java.util.jar.JarFile;

import sun.misc.IOUtils;
import jdk.testlibrary.SecurityTools;
import jdk.testlibrary.OutputAnalyzer;
import jdk.testlibrary.JarUtils;
import sun.security.pkcs.ContentInfo;
import sun.security.pkcs.PKCS7;
import sun.security.pkcs.PKCS9Attribute;
import sun.security.pkcs.SignerInfo;
import sun.security.timestamp.TimestampToken;
import sun.security.util.DerOutputStream;
import sun.security.util.DerValue;
import sun.security.util.ObjectIdentifier;
import sun.security.x509.AlgorithmId;
import sun.security.x509.X500Name;

import jdk.testlibrary.Utils;

/*
 * @test
 * @bug 6543842 6543440 6939248 8009636 8024302 8163304 8169911 8169688 8171121
<<<<<<< HEAD
 *      8180289 8172404 8269039
=======
 *      8180289 8172404 8269039 8275887
>>>>>>> 42bb1930
 * @summary checking response of timestamp
 * @modules java.base/sun.security.pkcs
 *          java.base/sun.security.timestamp
 *          java.base/sun.security.x509
 *          java.base/sun.security.util
 *          java.base/sun.security.tools.keytool
 * @library /lib/testlibrary
 * @compile -XDignore.symbol.file TimestampCheck.java
 * @run main/othervm/timeout=600 TimestampCheck
 */
public class TimestampCheck {

    static final String defaultPolicyId = "2.3.4";
    static String host = null;

    static class Handler implements HttpHandler, AutoCloseable {

        private final HttpServer httpServer;
        private final String keystore;

        @Override
        public void handle(HttpExchange t) throws IOException {
            int len = 0;
            for (String h: t.getRequestHeaders().keySet()) {
                if (h.equalsIgnoreCase("Content-length")) {
                    len = Integer.valueOf(t.getRequestHeaders().get(h).get(0));
                }
            }
            byte[] input = new byte[len];
            t.getRequestBody().read(input);

            try {
                String path = t.getRequestURI().getPath().substring(1);
                byte[] output = sign(input, path);
                Headers out = t.getResponseHeaders();
                out.set("Content-Type", "application/timestamp-reply");

                t.sendResponseHeaders(200, output.length);
                OutputStream os = t.getResponseBody();
                os.write(output);
            } catch (Exception e) {
                e.printStackTrace();
                t.sendResponseHeaders(500, 0);
            }
            t.close();
        }

        /**
         * @param input The data to sign
         * @param path different cases to simulate, impl on URL path
         * @returns the signed
         */
        byte[] sign(byte[] input, String path) throws Exception {
            DerValue value = new DerValue(input);
            System.out.println("#\n# Incoming Request\n===================");
            System.out.println("# Version: " + value.data.getInteger());
            DerValue messageImprint = value.data.getDerValue();
            AlgorithmId aid = AlgorithmId.parse(
                    messageImprint.data.getDerValue());
            System.out.println("# AlgorithmId: " + aid);

            ObjectIdentifier policyId = new ObjectIdentifier(defaultPolicyId);
            BigInteger nonce = null;
            while (value.data.available() > 0) {
                DerValue v = value.data.getDerValue();
                if (v.tag == DerValue.tag_Integer) {
                    nonce = v.getBigInteger();
                    System.out.println("# nonce: " + nonce);
                } else if (v.tag == DerValue.tag_Boolean) {
                    System.out.println("# certReq: " + v.getBoolean());
                } else if (v.tag == DerValue.tag_ObjectId) {
                    policyId = v.getOID();
                    System.out.println("# PolicyID: " + policyId);
                }
            }

            System.out.println("#\n# Response\n===================");
            FileInputStream is = new FileInputStream(keystore);
            KeyStore ks = KeyStore.getInstance("JCEKS");
            ks.load(is, "changeit".toCharArray());
            is.close();

            // If path starts with "ts", use the TSA it points to.
            // Otherwise, always use "ts".
            String alias = path.startsWith("ts") ? path : "ts";

            if (path.equals("diffpolicy")) {
                policyId = new ObjectIdentifier(defaultPolicyId);
            }

            DerOutputStream statusInfo = new DerOutputStream();
            statusInfo.putInteger(0);

            AlgorithmId[] algorithms = {aid};
            Certificate[] chain = ks.getCertificateChain(alias);
            X509Certificate[] signerCertificateChain;
            X509Certificate signer = (X509Certificate)chain[0];

            if (path.equals("fullchain")) {   // Only case 5 uses full chain
                signerCertificateChain = new X509Certificate[chain.length];
                for (int i=0; i<chain.length; i++) {
                    signerCertificateChain[i] = (X509Certificate)chain[i];
                }
            } else if (path.equals("nocert")) {
                signerCertificateChain = new X509Certificate[0];
            } else {
                signerCertificateChain = new X509Certificate[1];
                signerCertificateChain[0] = (X509Certificate)chain[0];
            }

            DerOutputStream tst = new DerOutputStream();

            tst.putInteger(1);
            tst.putOID(policyId);

            if (!path.equals("baddigest") && !path.equals("diffalg")) {
                tst.putDerValue(messageImprint);
            } else {
                byte[] data = messageImprint.toByteArray();
                if (path.equals("diffalg")) {
                    data[6] = (byte)0x01;
                } else {
                    data[data.length-1] = (byte)0x01;
                    data[data.length-2] = (byte)0x02;
                    data[data.length-3] = (byte)0x03;
                }
                tst.write(data);
            }

            tst.putInteger(1);

            Instant instant = Instant.now();
            if (path.equals("tsold")) {
                instant = instant.minus(20, ChronoUnit.DAYS);
            } else if (path.equals("tsbefore2019")) {
                // Saturday, August 18, 2018 7:04:58 PM
                instant = Instant.ofEpochSecond(1534619098l);
            }
            tst.putGeneralizedTime(Date.from(instant));

            if (path.equals("diffnonce")) {
                tst.putInteger(1234);
            } else if (path.equals("nononce")) {
                // no noce
            } else {
                tst.putInteger(nonce);
            }

            DerOutputStream tstInfo = new DerOutputStream();
            tstInfo.write(DerValue.tag_Sequence, tst);

            DerOutputStream tstInfo2 = new DerOutputStream();
            tstInfo2.putOctetString(tstInfo.toByteArray());

            // Always use the same algorithm at timestamp signing
            // so it is different from the hash algorithm.
            String sigAlg = "SHA256withRSA";
            Signature sig = Signature.getInstance(sigAlg);
            sig.initSign((PrivateKey)(ks.getKey(
                    alias, "changeit".toCharArray())));
            sig.update(tstInfo.toByteArray());

            ContentInfo contentInfo = new ContentInfo(new ObjectIdentifier(
                    "1.2.840.113549.1.9.16.1.4"),
                    new DerValue(tstInfo2.toByteArray()));

            System.out.println("# Signing...");
            System.out.println("# " + new X500Name(signer
                    .getIssuerX500Principal().getName()));
            System.out.println("# " + signer.getSerialNumber());

            SignerInfo signerInfo = new SignerInfo(
                    new X500Name(signer.getIssuerX500Principal().getName()),
                    signer.getSerialNumber(),
                    AlgorithmId.get(AlgorithmId.getDigAlgFromSigAlg(sigAlg)),
                    AlgorithmId.get(AlgorithmId.getEncAlgFromSigAlg(sigAlg)),
                    sig.sign());

            SignerInfo[] signerInfos = {signerInfo};
            PKCS7 p7 = new PKCS7(algorithms, contentInfo,
                    signerCertificateChain, signerInfos);
            ByteArrayOutputStream p7out = new ByteArrayOutputStream();
            p7.encodeSignedData(p7out);

            DerOutputStream response = new DerOutputStream();
            response.write(DerValue.tag_Sequence, statusInfo);
            response.putDerValue(new DerValue(p7out.toByteArray()));

            DerOutputStream out = new DerOutputStream();
            out.write(DerValue.tag_Sequence, response);

            return out.toByteArray();
        }

        private Handler(HttpServer httpServer, String keystore) {
            this.httpServer = httpServer;
            this.keystore = keystore;
        }

        /**
         * Initialize TSA instance.
         *
         * Extended Key Info extension of certificate that is used for
         * signing TSA responses should contain timeStamping value.
         */
        static Handler init(int port, String keystore) throws IOException {
            HttpServer httpServer = HttpServer.create(
                    new InetSocketAddress(port), 0);
            Handler tsa = new Handler(httpServer, keystore);
            httpServer.createContext("/", tsa);
            return tsa;
        }

        /**
         * Start TSA service.
         */
        void start() {
            httpServer.start();
        }

        /**
         * Stop TSA service.
         */
        void stop() {
            httpServer.stop(0);
        }

        /**
         * Return server port number.
         */
        int getPort() {
            return httpServer.getAddress().getPort();
        }

        @Override
        public void close() throws Exception {
            stop();
        }
    }

    public static void main(String[] args) throws Throwable {

        try (Handler tsa = Handler.init(0, "ks");) {
            tsa.start();
            int port = tsa.getPort();

            host = "http://localhost:" + port + "/";

            if (args.length == 0) {         // Run this test

                prepare();

                sign("normal")
                        .shouldNotContain("Warning")
                        .shouldContain("The signer certificate will expire on")
                        .shouldContain("The timestamp will expire on")
                        .shouldHaveExitValue(0);

                verify("normal.jar")
                        .shouldNotContain("Warning")
                        .shouldHaveExitValue(0);

                verify("normal.jar", "-verbose")
                        .shouldNotContain("Warning")
                        .shouldContain("The signer certificate will expire on")
                        .shouldContain("The timestamp will expire on")
                        .shouldHaveExitValue(0);

                // Simulate signing at a previous date:
                // 1. tsold will create a timestamp of 20 days ago.
                // 2. oldsigner expired 10 days ago.
                signVerbose("tsold", "unsigned.jar", "tsold.jar", "oldsigner")
                        .shouldNotContain("Warning")
                        .shouldMatch("signer certificate expired on .*. "
                                + "However, the JAR will be valid")
                        .shouldHaveExitValue(0);

                // It verifies perfectly.
                verify("tsold.jar", "-verbose", "-certs")
                        .shouldNotContain("Warning")
                        .shouldMatch("signer certificate expired on .*. "
                                + "However, the JAR will be valid")
                        .shouldHaveExitValue(0);

                // should not be disabled because timestamped before 2019
                signVerbose("tsbefore2019", "unsigned.jar", "tsbefore2019.jar", "pre2019signer",
                        "-digestalg", "SHA-1")
                        .shouldHaveExitValue(4);

                verify("tsbefore2019.jar", "-verbose")
                        .shouldHaveExitValue(0)
                        .shouldMatch("Digest.*SHA-1.*(weak)")
                        .shouldMatch("signer certificate expired on .*. "
                                + "However, the JAR will be valid");

                // No timestamp
                signVerbose(null, "unsigned.jar", "none.jar", "signer")
                        .shouldContain("is not timestamped")
                        .shouldContain("The signer certificate will expire on")
                        .shouldHaveExitValue(0);

                verify("none.jar", "-verbose")
                        .shouldContain("do not include a timestamp")
                        .shouldContain("The signer certificate will expire on")
                        .shouldHaveExitValue(0);

                // Error cases

                signVerbose(null, "unsigned.jar", "badku.jar", "badku")
                        .shouldContain("KeyUsage extension doesn't allow code signing")
                        .shouldHaveExitValue(8);
                checkBadKU("badku.jar");

                // 8180289: unvalidated TSA cert chain
                sign("tsnoca")
                        .shouldContain("The TSA certificate chain is invalid. "
                                + "Reason: Path does not chain with any of the trust anchors")
                        .shouldHaveExitValue(64);

                verify("tsnoca.jar", "-verbose", "-certs")
                        .shouldHaveExitValue(64)
                        .shouldContain("jar verified")
                        .shouldContain("Invalid TSA certificate chain: "
                                + "Path does not chain with any of the trust anchors")
                        .shouldContain("TSA certificate chain is invalid."
                                + " Reason: Path does not chain with any of the trust anchors");

                sign("nononce")
                        .shouldContain("Nonce missing in timestamp token")
                        .shouldHaveExitValue(1);
                sign("diffnonce")
                        .shouldContain("Nonce changed in timestamp token")
                        .shouldHaveExitValue(1);
                sign("baddigest")
                        .shouldContain("Digest octets changed in timestamp token")
                        .shouldHaveExitValue(1);
                sign("diffalg")
                        .shouldContain("Digest algorithm not")
                        .shouldHaveExitValue(1);

                sign("fullchain")
                        .shouldHaveExitValue(0);   // Success, 6543440 solved.

                sign("tsbad1")
                        .shouldContain("Certificate is not valid for timestamping")
                        .shouldHaveExitValue(1);
                sign("tsbad2")
                        .shouldContain("Certificate is not valid for timestamping")
                        .shouldHaveExitValue(1);
                sign("tsbad3")
                        .shouldContain("Certificate is not valid for timestamping")
                        .shouldHaveExitValue(1);
                sign("nocert")
                        .shouldContain("Certificate not included in timestamp token")
                        .shouldHaveExitValue(1);

                sign("policy", "-tsapolicyid",  "1.2.3")
                        .shouldHaveExitValue(0);
                checkTimestamp("policy.jar", "1.2.3", "SHA-256");

                sign("diffpolicy", "-tsapolicyid", "1.2.3")
                        .shouldContain("TSAPolicyID changed in timestamp token")
                        .shouldHaveExitValue(1);

                sign("sha384alg", "-tsadigestalg", "SHA-384")
                        .shouldHaveExitValue(0);
                checkTimestamp("sha384alg.jar", defaultPolicyId, "SHA-384");

                // Disabled algorithms
                signVerbose(null, "unsigned.jar", "sha1alg.jar", "signer",
                        "-digestalg", "SHA-1")
                        .shouldHaveExitValue(4)
                        .shouldContain("jar signed")
                        .shouldContain("with signer errors")
                        .shouldMatch("SHA-1.*-digestalg.*is disabled");
                verify("sha1alg.jar", "-verbose")
                        .shouldHaveExitValue(16)
                        .shouldContain("treated as unsigned")
                        .shouldMatch("Digest.*SHA-1.*(disabled)");

                sign("sha1tsaalg", "-tsadigestalg", "SHA-1", "-strict")
                        .shouldHaveExitValue(4)
                        .shouldContain("jar signed")
                        .shouldContain("with signer errors")
                        .shouldMatch("SHA-1.*-tsadigestalg.*is disabled");
                verify("sha1tsaalg.jar", "-verbose")
                        .shouldHaveExitValue(16)
                        .shouldContain("treated as unsigned")
                        .shouldMatch("Timestamp.*digest.*SHA-1.*(disabled)");

                sign("tsdisabled", "-digestalg", "MD5",
                                "-sigalg", "MD5withRSA", "-tsadigestalg", "MD5")
                        .shouldHaveExitValue(68)
                        .shouldContain("TSA certificate chain is invalid")
                        .shouldMatch("MD5.*-digestalg.*is disabled")
                        .shouldMatch("MD5.*-tsadigestalg.*is disabled")
                        .shouldMatch("MD5withRSA.*-sigalg.*is disabled");
                checkDisabled("tsdisabled.jar");

                signVerbose("tsdisabled", "unsigned.jar", "tsdisabled2.jar", "signer")
                        .shouldHaveExitValue(64)
                        .shouldContain("TSA certificate chain is invalid");

                // Disabled timestamp is an error and jar treated unsigned
                verify("tsdisabled2.jar", "-verbose")
                        .shouldHaveExitValue(16)
                        .shouldContain("treated as unsigned")
                        .shouldNotMatch("Signature.*(disabled)")
                        .shouldMatch("Timestamp.*512.*(disabled)");

                // Algorithm used in signing is disabled
                signVerbose("normal", "unsigned.jar", "halfDisabled.jar", "signer",
                        "-digestalg", "MD5")
                        .shouldContain("-digestalg option is considered a security risk and is disabled")
                        .shouldHaveExitValue(4);
                checkHalfDisabled("halfDisabled.jar");

                // sign with DSA key
                signVerbose("normal", "unsigned.jar", "sign1.jar", "dsakey")
                        .shouldHaveExitValue(0);

                // sign with RSAkeysize < 1024
                signVerbose("normal", "sign1.jar", "sign2.jar", "disabledkeysize")
                        .shouldContain("Algorithm constraints check failed on keysize")
                        .shouldNotContain("option is considered a security " +
                            "risk and is disabled")
                        .shouldHaveExitValue(4);
                checkMultiple("sign2.jar");

                // Disabled algorithms
                sign("tsweak", "-digestalg", "SHA1",
                                "-sigalg", "SHA1withRSA", "-tsadigestalg", "SHA1")
                        .shouldHaveExitValue(4)
                        .shouldMatch("SHA1.*-digestalg.*is disabled")
                        .shouldMatch("SHA1.*-tsadigestalg.*is disabled")
                        .shouldMatch("SHA1withRSA.*-sigalg.*is disabled");
                verify("tsweak.jar", "-verbose")
                        .shouldHaveExitValue(16)
                        .shouldContain("treated as unsigned")
                        .shouldMatch("Digest algorithm: .*(disabled)")
                        .shouldMatch("Signature algorithm: .*(disabled)")
                        .shouldMatch("Timestamp digest algorithm: .*(disabled)");

                // Legacy algorithms (1024-bit key)
                signVerbose("tsweak", "unsigned.jar", "tsweak2.jar", "signer")
                        .shouldHaveExitValue(0);

                verify("tsweak2.jar", "-verbose")
                        .shouldHaveExitValue(0)
                        .shouldContain("jar verified")
                        .shouldMatch("Timestamp.*1024.*(weak)");

                // Algorithm used in signing is disabled
                signVerbose("normal", "unsigned.jar", "halfWeak.jar", "signer",
                        "-digestalg", "SHA1")
                        .shouldContain("-digestalg option is considered a security risk and is disabled.")
                        .shouldHaveExitValue(4);
                verify("halfWeak.jar", "-verbose")
                        .shouldHaveExitValue(16)
                        .shouldContain("treated as unsigned")
                        .shouldMatch("Digest algorithm: .*(disabled)");

                // sign with DSA key
                signVerbose("normal", "unsigned.jar", "sign1.jar", "dsakey")
                        .shouldHaveExitValue(0);

                // sign with RSAkeysize < 2048
                signVerbose("normal", "sign1.jar", "sign2.jar", "weakkeysize")
                        .shouldNotContain("Algorithm constraints check failed on keysize")
                        .shouldNotContain("The SHA-256 algorithm specified " +
                            "for the -digestalg option is considered a " +
                            "security risk")
                        .shouldNotContain("The SHA256withRSA algorithm " +
                            "specified for the -sigalg option is considered " +
                            "a security risk")
                        .shouldNotContain("The SHA-256 algorithm specified " +
                            "for the -tsadigestalg option is considered a " +
                            "security risk")
                        .shouldContain("The RSA signing key has a keysize " +
                            "of 1024 which is considered a security risk")
                        .shouldHaveExitValue(0);
                checkMultipleWeak("sign2.jar");


                // 8191438: jarsigner should print when a timestamp will expire
                checkExpiration();

                // When .SF or .RSA is missing or invalid
                checkMissingOrInvalidFiles("normal.jar");

                if (Files.exists(Paths.get("ts2.cert"))) {
                    checkInvalidTsaCertKeyUsage();
                }
            } else {                        // Run as a standalone server
                System.out.println("TSA started at " + host
                        + ". Press Enter to quit server");
                System.in.read();
            }
        }
    }

    private static void checkExpiration() throws Exception {

        // Warning when expired or expiring
        signVerbose(null, "unsigned.jar", "expired.jar", "expired")
                .shouldContain("signer certificate has expired")
                .shouldHaveExitValue(4);
        verify("expired.jar")
                .shouldContain("signer certificate has expired")
                .shouldHaveExitValue(4);
        signVerbose(null, "unsigned.jar", "expiring.jar", "expiring")
                .shouldContain("signer certificate will expire within")
                .shouldHaveExitValue(0);
        verify("expiring.jar")
                .shouldContain("signer certificate will expire within")
                .shouldHaveExitValue(0);
        // Info for long
        signVerbose(null, "unsigned.jar", "long.jar", "long")
                .shouldNotContain("signer certificate has expired")
                .shouldNotContain("signer certificate will expire within")
                .shouldContain("signer certificate will expire on")
                .shouldHaveExitValue(0);
        verify("long.jar")
                .shouldNotContain("signer certificate has expired")
                .shouldNotContain("signer certificate will expire within")
                .shouldNotContain("The signer certificate will expire")
                .shouldHaveExitValue(0);
        verify("long.jar", "-verbose")
                .shouldContain("The signer certificate will expire")
                .shouldHaveExitValue(0);

        // Both expired
        signVerbose("tsexpired", "unsigned.jar",
                "tsexpired-expired.jar", "expired")
                .shouldContain("The signer certificate has expired.")
                .shouldContain("The timestamp has expired.")
                .shouldHaveExitValue(4);
        verify("tsexpired-expired.jar")
                .shouldContain("signer certificate has expired")
                .shouldContain("timestamp has expired.")
                .shouldHaveExitValue(4);

        // TS expired but signer still good
        signVerbose("tsexpired", "unsigned.jar",
                "tsexpired-long.jar", "long")
                .shouldContain("The timestamp expired on")
                .shouldHaveExitValue(0);
        verify("tsexpired-long.jar")
                .shouldMatch("timestamp expired on.*However, the JAR will be valid")
                .shouldNotContain("Error")
                .shouldHaveExitValue(0);

        signVerbose("tsexpired", "unsigned.jar",
                "tsexpired-ca.jar", "ca")
                .shouldContain("The timestamp has expired.")
                .shouldHaveExitValue(4);
        verify("tsexpired-ca.jar")
                .shouldNotContain("timestamp has expired")
                .shouldNotContain("Error")
                .shouldHaveExitValue(0);

        // Warning when expiring
        sign("tsexpiring")
                .shouldContain("timestamp will expire within")
                .shouldHaveExitValue(0);
        verify("tsexpiring.jar")
                .shouldContain("timestamp will expire within")
                .shouldNotContain("still valid")
                .shouldHaveExitValue(0);

        signVerbose("tsexpiring", "unsigned.jar",
                "tsexpiring-ca.jar", "ca")
                .shouldContain("self-signed")
                .stderrShouldNotMatch("The.*expir")
                .shouldHaveExitValue(4); // self-signed
        verify("tsexpiring-ca.jar")
                .stderrShouldNotMatch("The.*expir")
                .shouldHaveExitValue(0);

        signVerbose("tsexpiringsoon", "unsigned.jar",
                "tsexpiringsoon-long.jar", "long")
                .shouldContain("The timestamp will expire")
                .shouldHaveExitValue(0);
        verify("tsexpiringsoon-long.jar")
                .shouldMatch("timestamp will expire.*However, the JAR will be valid until")
                .shouldHaveExitValue(0);

        // Info for long
        sign("tslong")
                .shouldNotContain("timestamp has expired")
                .shouldNotContain("timestamp will expire within")
                .shouldContain("timestamp will expire on")
                .shouldContain("signer certificate will expire on")
                .shouldHaveExitValue(0);
        verify("tslong.jar")
                .shouldNotContain("timestamp has expired")
                .shouldNotContain("timestamp will expire within")
                .shouldNotContain("timestamp will expire on")
                .shouldNotContain("signer certificate will expire on")
                .shouldHaveExitValue(0);
        verify("tslong.jar", "-verbose")
                .shouldContain("timestamp will expire on")
                .shouldContain("signer certificate will expire on")
                .shouldHaveExitValue(0);
    }

    private static void checkInvalidTsaCertKeyUsage() throws Exception {

        // Hack: Rewrite the TSA cert inside normal.jar into ts2.jar.

        // Both the cert and the serial number must be rewritten.
        byte[] tsCert = Files.readAllBytes(Paths.get("ts.cert"));
        byte[] ts2Cert = Files.readAllBytes(Paths.get("ts2.cert"));
        byte[] tsSerial = getCert(tsCert)
                .getSerialNumber().toByteArray();
        byte[] ts2Serial = getCert(ts2Cert)
                .getSerialNumber().toByteArray();

        byte[] oldBlock;
        try (JarFile normal = new JarFile("normal.jar")) {
            oldBlock = Utils.readAllBytes(normal.getInputStream(
                    normal.getJarEntry("META-INF/SIGNER.RSA")));
        }

        JarUtils.updateJar("normal.jar", "ts2.jar",
                mapOf("META-INF/SIGNER.RSA",
                        updateBytes(updateBytes(oldBlock, tsCert, ts2Cert),
                                tsSerial, ts2Serial)));

        verify("ts2.jar", "-verbose", "-certs")
                .shouldHaveExitValue(64)
                .shouldContain("jar verified")
                .shouldContain("Invalid TSA certificate chain: Extended key usage does not permit use for TSA server");
    }

    public static X509Certificate getCert(byte[] data)
            throws CertificateException, IOException {
        return (X509Certificate)
                CertificateFactory.getInstance("X.509")
                        .generateCertificate(new ByteArrayInputStream(data));
    }

    private static byte[] updateBytes(byte[] old, byte[] from, byte[] to) {
        int pos = 0;
        while (true) {
            if (pos + from.length > old.length) {
                return null;
            }
            if (Arrays.equals(Arrays.copyOfRange(old, pos, pos+from.length), from)) {
                byte[] result = old.clone();
                System.arraycopy(to, 0, result, pos, from.length);
                return result;
            }
            pos++;
        }
    }

    private static void checkMissingOrInvalidFiles(String s)
            throws Throwable {

        JarUtils.updateJar(s, "1.jar", mapOf("META-INF/SIGNER.SF", Boolean.FALSE));
        verify("1.jar", "-verbose")
                .shouldHaveExitValue(16)
                .shouldContain("treated as unsigned")
                .shouldContain("Missing signature-related file META-INF/SIGNER.SF");
        JarUtils.updateJar(s, "2.jar", mapOf("META-INF/SIGNER.RSA", Boolean.FALSE));
        verify("2.jar", "-verbose")
                .shouldHaveExitValue(16)
                .shouldContain("treated as unsigned")
                .shouldContain("Missing block file for signature-related file META-INF/SIGNER.SF");
        JarUtils.updateJar(s, "3.jar", mapOf("META-INF/SIGNER.SF", "dummy"));
        verify("3.jar", "-verbose")
                .shouldHaveExitValue(16)
                .shouldContain("treated as unsigned")
                .shouldContain("Unparsable signature-related file META-INF/SIGNER.SF");
        JarUtils.updateJar(s, "4.jar", mapOf("META-INF/SIGNER.RSA", "dummy"));
        verify("4.jar", "-verbose")
                .shouldHaveExitValue(16)
                .shouldContain("treated as unsigned")
                .shouldContain("Unparsable signature-related file META-INF/SIGNER.RSA");
    }

    static OutputAnalyzer jarsigner(List<String> extra)
            throws Exception {
        List<String> args = new ArrayList<>(
                listOf("-keystore", "ks", "-storepass", "changeit"));
        args.addAll(extra);
        return SecurityTools.jarsigner(args);
    }

    static OutputAnalyzer verify(String file, String... extra)
            throws Exception {
        List<String> args = new ArrayList<>();
        args.add("-verify");
        args.add("-strict");
        args.add(file);
        args.addAll(Arrays.asList(extra));
        return jarsigner(args);
    }

    static void checkBadKU(String file) throws Exception {
        System.err.println("BadKU: " + file);
        verify(file)
                .shouldHaveExitValue(16)
                .shouldContain("treated as unsigned")
                .shouldContain("re-run jarsigner with debug enabled");
        verify(file, "-verbose")
                .shouldHaveExitValue(16)
                .shouldContain("Signed by")
                .shouldContain("treated as unsigned")
                .shouldContain("re-run jarsigner with debug enabled");
        verify(file, "-J-Djava.security.debug=jar")
                .shouldHaveExitValue(16)
                .shouldContain("SignatureException: Key usage restricted")
                .shouldContain("treated as unsigned")
                .shouldContain("re-run jarsigner with debug enabled");
    }

    static void checkDisabled(String file) throws Exception {
        verify(file)
                .shouldHaveExitValue(16)
                .shouldContain("treated as unsigned")
                .shouldMatch("weak algorithm that is now disabled.")
                .shouldMatch("Re-run jarsigner with the -verbose option for more details");
        verify(file, "-verbose")
                .shouldHaveExitValue(16)
                .shouldContain("treated as unsigned")
                .shouldMatch("weak algorithm that is now disabled by")
                .shouldMatch("Digest algorithm: .*(disabled)")
                .shouldMatch("Signature algorithm: .*(disabled)")
                .shouldMatch("Timestamp digest algorithm: .*(disabled)")
                .shouldNotMatch("Timestamp signature algorithm: .*(weak).*(weak)")
                .shouldMatch("Timestamp signature algorithm: .*key.*(disabled)");
        verify(file, "-J-Djava.security.debug=jar")
                .shouldHaveExitValue(16)
                .shouldMatch("SignatureException:.*MD5");
    }

    static void checkHalfWeak(String file) throws Exception {
        verify(file)
                .shouldHaveExitValue(0)
                .shouldNotContain("treated as unsigned");
        verify(file, "-verbose")
                .shouldHaveExitValue(0)
                .shouldNotContain("treated as unsigned")
                .shouldMatch("Digest algorithm: .*(weak)")
                .shouldNotMatch("Signature algorithm: .*(weak)")
                .shouldNotMatch("Signature algorithm: .*(disabled)")
                .shouldNotMatch("Timestamp digest algorithm: .*(weak)")
                .shouldNotMatch("Timestamp signature algorithm: .*(weak).*(weak)")
                .shouldNotMatch("Timestamp signature algorithm: .*(disabled).*(disabled)")
                .shouldNotMatch("Timestamp signature algorithm: .*key.*(weak)")
                .shouldNotMatch("Timestamp signature algorithm: .*key.*(disabled)");
     }

    static void checkMultiple(String file) throws Exception {
        verify(file)
                .shouldHaveExitValue(0)
                .shouldContain("jar verified");
        verify(file, "-verbose", "-certs")
                .shouldHaveExitValue(0)
                .shouldContain("jar verified")
                .shouldMatch("X.509.*CN=dsakey")
                .shouldNotMatch("X.509.*CN=disabledkeysize")
                .shouldMatch("Signed by .*CN=dsakey")
                .shouldMatch("Signed by .*CN=disabledkeysize")
                .shouldMatch("Signature algorithm: .*key.*(disabled)");
    }

    static void checkWeak(String file) throws Exception {
        verify(file)
                .shouldHaveExitValue(0)
                .shouldNotContain("treated as unsigned");
        verify(file, "-verbose")
                .shouldHaveExitValue(0)
                .shouldNotContain("treated as unsigned")
                .shouldMatch("Digest algorithm: .*(weak)")
                .shouldMatch("Signature algorithm: .*(weak)")
                .shouldMatch("Timestamp digest algorithm: .*(weak)")
                .shouldNotMatch("Timestamp signature algorithm: .*(weak).*(weak)")
                .shouldMatch("Timestamp signature algorithm: .*key.*(weak)");
        verify(file, "-J-Djava.security.debug=jar")
                .shouldHaveExitValue(0)
                .shouldNotMatch("SignatureException:.*disabled");

        // keytool should print out warnings when reading or
        // generating cert/cert req using legacy algorithms.
        String sout = SecurityTools.keytool("-printcert -jarfile " + file)
                .stderrShouldContain("The TSA certificate uses a 1024-bit RSA key" +
                        " which is considered a security risk." +
                        " This key size will be disabled in a future update.")
                .getStdout();
        if (sout.indexOf("weak", sout.indexOf("Timestamp:")) < 0) {
            throw new RuntimeException("timestamp not weak: " + sout);
        }
    }

    static void checkHalfDisabled(String file) throws Exception {
        verify(file)
                .shouldHaveExitValue(16)
                .shouldContain("treated as unsigned")
                .shouldMatch("weak algorithm that is now disabled.")
                .shouldMatch("Re-run jarsigner with the -verbose option for more details");
        verify(file, "-verbose")
                .shouldHaveExitValue(16)
                .shouldContain("treated as unsigned")
                .shouldMatch("weak algorithm that is now disabled by")
                .shouldMatch("Digest algorithm: .*(disabled)")
                .shouldNotMatch("Signature algorithm: .*(weak)")
                .shouldNotMatch("Signature algorithm: .*(disabled)")
                .shouldNotMatch("Timestamp digest algorithm: .*(disabled)")
                .shouldNotMatch("Timestamp signature algorithm: .*(weak).*(weak)")
                .shouldNotMatch("Timestamp signature algorithm: .*(disabled).*(disabled)")
                .shouldNotMatch("Timestamp signature algorithm: .*key.*(weak)")
                .shouldNotMatch("Timestamp signature algorithm: .*key.*(disabled)");
    }

    static void checkMultipleWeak(String file) throws Exception {
        verify(file)
                .shouldHaveExitValue(0)
                .shouldContain("jar verified");
        verify(file, "-verbose", "-certs")
                .shouldHaveExitValue(0)
                .shouldContain("jar verified")
                .shouldMatch("X.509.*CN=dsakey")
                .shouldMatch("X.509.*CN=weakkeysize")
                .shouldMatch("Signed by .*CN=dsakey")
                .shouldMatch("Signed by .*CN=weakkeysize")
                .shouldMatch("Signature algorithm: .*key.*(weak)");
    }

    static void checkTimestamp(String file, String policyId, String digestAlg)
            throws Exception {
        try (JarFile jf = new JarFile(file)) {
            JarEntry je = jf.getJarEntry("META-INF/SIGNER.RSA");
            try (InputStream is = jf.getInputStream(je)) {
                byte[] content = IOUtils.readAllBytes(is);
                PKCS7 p7 = new PKCS7(content);
                SignerInfo[] si = p7.getSignerInfos();
                if (si == null || si.length == 0) {
                    throw new Exception("Not signed");
                }
                PKCS9Attribute p9 = si[0].getUnauthenticatedAttributes()
                        .getAttribute(PKCS9Attribute.SIGNATURE_TIMESTAMP_TOKEN_OID);
                PKCS7 tsToken = new PKCS7((byte[]) p9.getValue());
                TimestampToken tt =
                        new TimestampToken(tsToken.getContentInfo().getData());
                if (!tt.getHashAlgorithm().toString().equals(digestAlg)) {
                    throw new Exception("Digest alg different");
                }
                if (!tt.getPolicyID().equals(policyId)) {
                    throw new Exception("policyId different");
                }
            }
        }
    }

    static int which = 0;

    /**
     * Sign with a TSA path. Always use alias "signer" to sign "unsigned.jar".
     * The signed jar name is always path.jar.
     *
     * @param extra more args given to jarsigner
     */
    static OutputAnalyzer sign(String path, String... extra)
            throws Exception {
        return signVerbose(
                path,
                "unsigned.jar",
                path + ".jar",
                "signer",
                extra);
    }

    static OutputAnalyzer signVerbose(
            String path,    // TSA URL path
            String oldJar,
            String newJar,
            String alias,   // signer
            String...extra) throws Exception {
        which++;
        System.out.println("\n>> Test #" + which);
        List<String> args = new ArrayList<>();
        args.add("-strict");
        args.add("-verbose");
        args.add("-debug");
        args.add("-signedjar");
        args.add(newJar);
        args.add(oldJar);
        args.add(alias);
        if (path != null) {
            args.add("-tsa");
            args.add(host + path);
         }
        args.addAll(Arrays.asList(extra));
        return jarsigner(args);
    }

    static void prepare() throws Exception {
        JarUtils.createJar("unsigned.jar", "A");
        Files.deleteIfExists(Paths.get("ks"));
        keytool("-alias signer -genkeypair -ext bc -dname CN=signer");
        keytool("-alias oldsigner -genkeypair -dname CN=oldsigner");
        keytool("-alias pre2019signer -genkeypair -dname CN=pre2019signer");
        keytool("-alias dsakey -genkeypair -keyalg DSA -dname CN=dsakey");
        keytool("-alias weakkeysize -genkeypair -keysize 1024 -dname CN=weakkeysize");
        keytool("-alias disabledkeysize -genkeypair -keysize 512 -dname CN=disabledkeysize");
        keytool("-alias badku -genkeypair -dname CN=badku");
        keytool("-alias ts -genkeypair -dname CN=ts");
        keytool("-alias tsold -genkeypair -dname CN=tsold");
        keytool("-alias tsbefore2019 -genkeypair -dname CN=tsbefore2019");
        keytool("-alias tsweak -genkeypair -keysize 1024 -dname CN=tsweak");
        keytool("-alias tsdisabled -genkeypair -keysize 512 -dname CN=tsdisabled");
        keytool("-alias tsbad1 -genkeypair -dname CN=tsbad1");
        keytool("-alias tsbad2 -genkeypair -dname CN=tsbad2");
        keytool("-alias tsbad3 -genkeypair -dname CN=tsbad3");
        keytool("-alias tsnoca -genkeypair -dname CN=tsnoca");

        keytool("-alias expired -genkeypair -dname CN=expired");
        keytool("-alias expiring -genkeypair -dname CN=expiring");
        keytool("-alias long -genkeypair -dname CN=long");
        keytool("-alias tsexpired -genkeypair -dname CN=tsexpired");
        keytool("-alias tsexpiring -genkeypair -dname CN=tsexpiring");
        keytool("-alias tsexpiringsoon -genkeypair -dname CN=tsexpiringsoon");
        keytool("-alias tslong -genkeypair -dname CN=tslong");

        // tsnoca's issuer will be removed from keystore later
        keytool("-alias ca -genkeypair -ext bc -dname CN=CA");
        gencert("tsnoca", "-ext eku:critical=ts");
        keytool("-delete -alias ca");
        keytool("-alias ca -genkeypair -ext bc -dname CN=CA -startdate -40d");

        gencert("signer");
        gencert("oldsigner", "-startdate -30d -validity 20");
        gencert("pre2019signer", "-startdate 2018/06/01 -validity 365");
        gencert("dsakey");
        gencert("weakkeysize");
        gencert("disabledkeysize");
        gencert("badku", "-ext ku:critical=keyAgreement");
        gencert("ts", "-ext eku:critical=ts -validity 500");

        gencert("expired", "-validity 10 -startdate -12d");
        gencert("expiring", "-validity 178");
        gencert("long", "-validity 182");
        gencert("tsexpired", "-ext eku:critical=ts -validity 10 -startdate -12d");
        gencert("tsexpiring", "-ext eku:critical=ts -validity 364");
        gencert("tsexpiringsoon", "-ext eku:critical=ts -validity 170"); // earlier than expiring
        gencert("tslong", "-ext eku:critical=ts -validity 367");


        for (int i = 0; i < 5; i++) {
            // Issue another cert for "ts" with a different EKU.
            // Length might be different because serial number is
            // random. Try several times until a cert with the same
            // length is generated so we can substitute ts.cert
            // embedded in the PKCS7 block with ts2.cert.
            // If cannot create one, related test will be ignored.
            keytool("-gencert -alias ca -infile ts.req -outfile ts2.cert " +
                    "-ext eku:critical=1.3.6.1.5.5.7.3.9");
            if (Files.size(Paths.get("ts.cert")) != Files.size(Paths.get("ts2.cert"))) {
                Files.delete(Paths.get("ts2.cert"));
                System.out.println("Warning: cannot create same length");
            } else {
                break;
            }
        }

        gencert("tsold", "-ext eku:critical=ts -startdate -40d -validity 500");
        gencert("tsbefore2019", "-ext eku:critical=ts -startdate 2018/01/01 -validity 3000");

        gencert("tsweak", "-ext eku:critical=ts");
        gencert("tsdisabled", "-ext eku:critical=ts");
        gencert("tsbad1");
        gencert("tsbad2", "-ext eku=ts");
        gencert("tsbad3", "-ext eku:critical=cs");
    }

    static void gencert(String alias, String... extra) throws Exception {
        keytool("-alias " + alias + " -certreq -file " + alias + ".req");
        String genCmd = "-gencert -alias ca -infile " +
                alias + ".req -outfile " + alias + ".cert";
        for (String s : extra) {
            genCmd += " " + s;
        }
        keytool(genCmd);
        keytool("-alias " + alias + " -importcert -file " + alias + ".cert");
    }

    static void keytool(String cmd) throws Exception {
        cmd = "-keystore ks -storepass changeit -keypass changeit " +
                "-keyalg rsa -validity 200 " + cmd;
        sun.security.tools.keytool.Main.main(cmd.split(" "));
    }

    static <K,V> Map<K,V> mapOf(K k1, V v1) {
        return Collections.singletonMap(k1, v1);
    }

    static <E> List<E> listOf(E... elements) {
        return Arrays.asList(elements);
    }
}<|MERGE_RESOLUTION|>--- conflicted
+++ resolved
@@ -67,11 +67,7 @@
 /*
  * @test
  * @bug 6543842 6543440 6939248 8009636 8024302 8163304 8169911 8169688 8171121
-<<<<<<< HEAD
- *      8180289 8172404 8269039
-=======
  *      8180289 8172404 8269039 8275887
->>>>>>> 42bb1930
  * @summary checking response of timestamp
  * @modules java.base/sun.security.pkcs
  *          java.base/sun.security.timestamp
