/*
 * Copyright (c) 2010, 2013, Oracle and/or its affiliates. All rights reserved.
 * DO NOT ALTER OR REMOVE COPYRIGHT NOTICES OR THIS FILE HEADER.
 *
 * This code is free software; you can redistribute it and/or modify it
 * under the terms of the GNU General Public License version 2 only, as
 * published by the Free Software Foundation.  Oracle designates this
 * particular file as subject to the "Classpath" exception as provided
 * by Oracle in the LICENSE file that accompanied this code.
 *
 * This code is distributed in the hope that it will be useful, but WITHOUT
 * ANY WARRANTY; without even the implied warranty of MERCHANTABILITY or
 * FITNESS FOR A PARTICULAR PURPOSE.  See the GNU General Public License
 * version 2 for more details (a copy is included in the LICENSE file that
 * accompanied this code).
 *
 * You should have received a copy of the GNU General Public License version
 * 2 along with this work; if not, write to the Free Software Foundation,
 * Inc., 51 Franklin St, Fifth Floor, Boston, MA 02110-1301 USA.
 *
 * Please contact Oracle, 500 Oracle Parkway, Redwood Shores, CA 94065 USA
 * or visit www.oracle.com if you need additional information or have any
 * questions.
 */

package jdk.nashorn.internal.ir;

import java.io.PrintWriter;
import java.util.HashSet;
import java.util.Set;
import java.util.StringTokenizer;

import jdk.nashorn.internal.codegen.types.Type;
import jdk.nashorn.internal.runtime.Context;
import jdk.nashorn.internal.runtime.Debug;
import jdk.nashorn.internal.runtime.options.Options;

/**
 * Maps a name to specific data.
 */

public final class Symbol implements Comparable<Symbol> {
    /** Symbol kinds. Kind ordered by precedence. */
    public static final int IS_TEMP     = 1;
    /** Is this Global */
    public static final int IS_GLOBAL   = 2;
    /** Is this a variable */
    public static final int IS_VAR      = 3;
    /** Is this a parameter */
    public static final int IS_PARAM    = 4;
    /** Is this a constant */
    public static final int IS_CONSTANT = 5;
    /** Mask for kind flags */
    public static final int KINDMASK = (1 << 3) - 1; // Kinds are represented by lower three bits

    /** Is this scope */
    public static final int IS_SCOPE         = 1 << 4;
    /** Is this a this symbol */
    public static final int IS_THIS          = 1 << 5;
    /** Can this symbol ever be undefined */
    public static final int CAN_BE_UNDEFINED = 1 << 6;
    /** Can this symbol ever have primitive types */
    public static final int CAN_BE_PRIMITIVE = 1 << 7;
    /** Is this a let */
    public static final int IS_LET           = 1 << 8;
    /** Is this an internal symbol, never represented explicitly in source code */
    public static final int IS_INTERNAL      = 1 << 9;
    /** Is this a function self-reference symbol */
    public static final int IS_FUNCTION_SELF = 1 << 10;
<<<<<<< HEAD
=======
    /** Is this a specialized param? */
    public static final int IS_SPECIALIZED_PARAM = 1 << 11;
    /** Is this symbol a shared temporary? */
    public static final int IS_SHARED = 1 << 12;
>>>>>>> 5106a9fb

    /** Null or name identifying symbol. */
    private final String name;

    /** Symbol flags. */
    private int flags;

    /** Type of symbol. */
    private Type type;

    /** Local variable slot. -1 indicates external property. */
    private int slot;

    /** Field number in scope or property; array index in varargs when not using arguments object. */
    private int fieldIndex;

    /** Number of times this symbol is used in code */
    private int useCount;

    /** Debugging option - dump info and stack trace when symbols with given names are manipulated */
    private static final Set<String> TRACE_SYMBOLS;
    private static final Set<String> TRACE_SYMBOLS_STACKTRACE;

    static {
        final String stacktrace = Options.getStringProperty("nashorn.compiler.symbol.stacktrace", null);
        final String trace;
        if (stacktrace != null) {
            trace = stacktrace; //stacktrace always implies trace as well
            TRACE_SYMBOLS_STACKTRACE = new HashSet<>();
            for (StringTokenizer st = new StringTokenizer(stacktrace, ","); st.hasMoreTokens(); ) {
                TRACE_SYMBOLS_STACKTRACE.add(st.nextToken());
            }
        } else {
            trace = Options.getStringProperty("nashorn.compiler.symbol.trace", null);
            TRACE_SYMBOLS_STACKTRACE = null;
        }

        if (trace != null) {
            TRACE_SYMBOLS = new HashSet<>();
            for (StringTokenizer st = new StringTokenizer(trace, ","); st.hasMoreTokens(); ) {
                TRACE_SYMBOLS.add(st.nextToken());
            }
        } else {
            TRACE_SYMBOLS = null;
        }
    }

    /**
     * Constructor
     *
     * @param name  name of symbol
     * @param flags symbol flags
     * @param type  type of this symbol
     * @param slot  bytecode slot for this symbol
     */
    protected Symbol(final String name, final int flags, final Type type, final int slot) {
        this.name       = name;
        this.flags      = flags;
        this.type       = type;
        this.slot       = slot;
        this.fieldIndex = -1;
        trace("CREATE SYMBOL");
    }

    /**
     * Constructor
     *
     * @param name  name of symbol
     * @param flags symbol flags
     */
    public Symbol(final String name, final int flags) {
        this(name, flags, Type.UNKNOWN, -1);
    }

    /**
     * Constructor
     *
     * @param name  name of symbol
     * @param flags symbol flags
     * @param type  type of this symbol
     */
    public Symbol(final String name, final int flags, final Type type) {
        this(name, flags, type, -1);
<<<<<<< HEAD
=======
    }

    private Symbol(final Symbol base, final String name, final int flags) {
        this.flags = flags;
        this.name = name;

        this.fieldIndex = base.fieldIndex;
        this.slot = base.slot;
        this.type = base.type;
        this.useCount = base.useCount;
>>>>>>> 5106a9fb
    }

    private static String align(final String string, final int max) {
        final StringBuilder sb = new StringBuilder();
        sb.append(string.substring(0, Math.min(string.length(), max)));

        while (sb.length() < max) {
            sb.append(' ');
        }
        return sb.toString();
    }

    /**
     * Return the type for this symbol. Normally, if there is no type override,
     * this is where any type for any node is stored. If the node has a TypeOverride,
     * it may override this, e.g. when asking for a scoped field as a double
     *
     * @return symbol type
     */
    public final Type getSymbolType() {
        return type;
    }

    /**
     * Debugging .
     *
     * @param stream Stream to print to.
     */

    void print(final PrintWriter stream) {
        final String printName = align(name, 20);
        final String printType = align(type.toString(), 10);
        final String printSlot = align(slot == -1 ? "none" : "" + slot, 10);
        String printFlags = "";

        switch (flags & KINDMASK) {
        case IS_TEMP:
            printFlags = "temp " + printFlags;
            break;
        case IS_GLOBAL:
            printFlags = "global " + printFlags;
            break;
        case IS_VAR:
            printFlags = "var " + printFlags;
            break;
        case IS_PARAM:
            printFlags = "param " + printFlags;
            break;
        case IS_CONSTANT:
            printFlags = "CONSTANT " + printFlags;
            break;
        default:
            break;
        }

        if (isScope()) {
            printFlags += "scope ";
        }

        if (isInternal()) {
            printFlags += "internal ";
        }

        if (isLet()) {
            printFlags += "let ";
        }

        if (isThis()) {
            printFlags += "this ";
        }

        if (!canBeUndefined()) {
            printFlags += "always_def ";
        }

        if (canBePrimitive()) {
            printFlags += "can_be_prim ";
        }

        stream.print(printName + ": " + printType + ", " + printSlot + ", " + printFlags);
        stream.println();
    }

    /**
     * Compare the the symbol kind with another.
     *
     * @param other Other symbol's flags.
     * @return True if symbol has less kind.
     */
    public boolean less(final int other) {
        return (flags & KINDMASK) < (other & KINDMASK);
    }

    /**
     * Allocate a slot for this symbol.
     *
     * @param needsSlot True if symbol needs a slot.
     */
    public void setNeedsSlot(final boolean needsSlot) {
        setSlot(needsSlot ? 0 : -1);
    }

    /**
     * Return the number of slots required for the symbol.
     *
     * @return Number of slots.
     */
    public int slotCount() {
        return type.isCategory2() ? 2 : 1;
    }

<<<<<<< HEAD
    private static String type(final String desc) {
        switch (desc.charAt(desc.length() - 1)) {
        case ';':
            return desc;//"obj";
        case 'D':
            return "double";
        case 'I':
            return "int";
        case 'J':
            return "long";
        case 'Z':
            return "boolean";
        default:
            return "UNKNOWN";
        }
    }

=======
>>>>>>> 5106a9fb
    @Override
    public String toString() {
        final StringBuilder sb   = new StringBuilder();

        sb.append(name).
            append(' ').
            append('(').
            append(getSymbolType().getTypeClass().getSimpleName()).
            append(')');

        if (hasSlot()) {
            sb.append(' ').
                append('(').
                append("slot=").
                append(slot).
                append(')');
        }

        if (isScope()) {
            if(isGlobal()) {
                sb.append(" G");
            } else {
                sb.append(" S");
            }
        }

        if (canBePrimitive()) {
            sb.append(" P?");
        }

        return sb.toString();
    }

    @Override
    public int compareTo(final Symbol other) {
        return name.compareTo(other.name);
    }

    /**
     * Does this symbol have an allocated bytecode slot. If not, it is scope
     * and must be loaded from memory upon access
     *
     * @return true if this symbol has a local bytecode slot
     */
    public boolean hasSlot() {
        return slot >= 0;
    }

    /**
     * Check if this is a temporary symbol
     * @return true if temporary
     */
    public boolean isTemp() {
        return (flags & KINDMASK) == IS_TEMP;
    }

    /**
     * Check if this is a symbol in scope. Scope symbols cannot, for obvious reasons
     * be stored in byte code slots on the local frame
     *
     * @return true if this is scoped
     */
    public boolean isScope() {
        assert ((flags & KINDMASK) != IS_GLOBAL) || ((flags & IS_SCOPE) == IS_SCOPE) : "global without scope flag";
        return (flags & IS_SCOPE) == IS_SCOPE;
    }

    /**
     * Returns true if this symbol is a temporary that is being shared across expressions.
     * @return true if this symbol is a temporary that is being shared across expressions.
     */
    public boolean isShared() {
        return (flags & IS_SHARED) == IS_SHARED;
    }

    /**
     * Creates an unshared copy of a symbol. The symbol must be currently shared.
     * @param newName the name for the new symbol.
     * @return a new, unshared symbol.
     */
    public Symbol createUnshared(final String newName) {
        assert isShared();
        return new Symbol(this, newName, flags & ~IS_SHARED);
    }

    /**
     * Flag this symbol as scope as described in {@link Symbol#isScope()}
     */
    /**
     * Flag this symbol as scope as described in {@link Symbol#isScope()}
     */
     public void setIsScope() {
        if (!isScope()) {
            trace("SET IS SCOPE");
<<<<<<< HEAD
        }
        flags |= IS_SCOPE;
=======
            assert !isShared();
            flags |= IS_SCOPE;
        }
>>>>>>> 5106a9fb
    }

     /**
      * Mark this symbol as one being shared by multiple expressions. The symbol must be a temporary.
      */
     public void setIsShared() {
         if(!isShared()) {
             assert isTemp();
             trace("SET IS SHARED");
             flags |= IS_SHARED;
         }
     }


    /**
     * Check if this symbol is a variable
     * @return true if variable
     */
    public boolean isVar() {
        return (flags & KINDMASK) == IS_VAR;
    }

    /**
     * Check if this symbol is a global (undeclared) variable
     * @return true if global
     */
    public boolean isGlobal() {
        return (flags & KINDMASK) == IS_GLOBAL;
    }

    /**
     * Check if this symbol is a function parameter
     * @return true if parameter
     */
    public boolean isParam() {
        return (flags & KINDMASK) == IS_PARAM;
    }

    /**
     * Check if this symbol is a function parameter of known
     * narrowest type
     * @return true if parameter
     */
    public boolean isSpecializedParam() {
        return (flags & IS_SPECIALIZED_PARAM) == IS_SPECIALIZED_PARAM;
    }

    /**
     * Check whether this symbol ever has primitive assignments. Conservative
     * @return true if primitive assignments exist
     */
    public boolean canBePrimitive() {
        return (flags & CAN_BE_PRIMITIVE) == CAN_BE_PRIMITIVE;
    }

    /**
     * Check if this symbol can ever be undefined
     * @return true if can be undefined
     */
    public boolean canBeUndefined() {
        return (flags & CAN_BE_UNDEFINED) == CAN_BE_UNDEFINED;
    }

    /**
     * Flag this symbol as potentially undefined in parts of the program
     */
    public void setCanBeUndefined() {
        assert type.isObject() : type;
        if(!canBeUndefined()) {
            assert !isShared();
            flags |= CAN_BE_UNDEFINED;
        }
    }

    /**
     * Flag this symbol as potentially primitive
     * @param type the primitive type it occurs with, currently unused but can be used for width guesses
     */
    public void setCanBePrimitive(final Type type) {
        if(!canBePrimitive()) {
            assert !isShared();
            flags |= CAN_BE_PRIMITIVE;
        }
    }

    /**
     * Check if this symbol is a constant
     * @return true if a constant
     */
    public boolean isConstant() {
        return (flags & KINDMASK) == IS_CONSTANT;
    }

    /**
     * Check if this is an internal symbol, without an explicit JavaScript source
     * code equivalent
     * @return true if internal
     */
    public boolean isInternal() {
        return (flags & IS_INTERNAL) != 0;
    }

    /**
     * Check if this symbol represents {@code this}
     * @return true if this
     */
    public boolean isThis() {
        return (flags & IS_THIS) != 0;
    }

    /**
     * Check if this symbol is a let
     * @return true if let
     */
    public boolean isLet() {
        return (flags & IS_LET) == IS_LET;
    }

    /**
     * Flag this symbol as a let
     */
    public void setIsLet() {
        if(!isLet()) {
            assert !isShared();
            flags |= IS_LET;
        }
    }

    /**
     * Flag this symbol as a function's self-referencing symbol.
     * @return true if this symbol as a function's self-referencing symbol.
     */
    public boolean isFunctionSelf() {
        return (flags & IS_FUNCTION_SELF) == IS_FUNCTION_SELF;
    }

    /**
     * Get the index of the field used to store this symbol, should it be an AccessorProperty
     * and get allocated in a JO-prefixed ScriptObject subclass.
     *
     * @return field index
     */
    public int getFieldIndex() {
        assert fieldIndex != -1 : "fieldIndex must be initialized " + fieldIndex;
        return fieldIndex;
    }

    /**
     * Set the index of the field used to store this symbol, should it be an AccessorProperty
     * and get allocated in a JO-prefixed ScriptObject subclass.
     *
     * @param fieldIndex field index - a positive integer
     */
    public void setFieldIndex(final int fieldIndex) {
<<<<<<< HEAD
        this.fieldIndex = fieldIndex;
=======
        if(this.fieldIndex != fieldIndex) {
            assert !isShared();
            this.fieldIndex = fieldIndex;
        }
>>>>>>> 5106a9fb
    }

    /**
     * Get the symbol flags
     * @return flags
     */
    public int getFlags() {
        return flags;
    }

    /**
     * Set the symbol flags
     * @param flags flags
     */
    public void setFlags(final int flags) {
<<<<<<< HEAD
        this.flags = flags;
=======
        if(this.flags != flags) {
            assert !isShared();
            this.flags = flags;
        }
>>>>>>> 5106a9fb
    }

    /**
     * Get the name of this symbol
     * @return symbol name
     */
    public String getName() {
        return name;
    }

    /**
     * Get the byte code slot for this symbol
     * @return byte code slot, or -1 if no slot allocated/possible
     */
    public int getSlot() {
        return slot;
    }

    /**
     * Increase the symbol's use count by one.
     */
    public void increaseUseCount() {
        useCount++;
    }

    /**
     * Get the symbol's use count
     * @return the number of times the symbol is used in code.
     */
    public int getUseCount() {
        return useCount;
    }

    /**
     * Set the bytecode slot for this symbol
     * @param slot valid bytecode slot, or -1 if not available
     */
    public void setSlot(final int slot) {
        if (slot != this.slot) {
            assert !isShared();
            trace("SET SLOT " + slot);
            this.slot = slot;
        }
    }

    /**
     * Assign a specific subclass of Object to the symbol
     *
     * @param type  the type
     */
    public void setType(final Class<?> type) {
        assert !type.isPrimitive() && !Number.class.isAssignableFrom(type) : "Class<?> types can only be subclasses of object";
        setType(Type.typeFor(type));
    }

    /**
     * Assign a type to the symbol
     *
     * @param type the type
     */
    public void setType(final Type type) {
        setTypeOverride(Type.widest(this.type, type));
    }

    /**
     * Returns true if calling {@link #setType(Type)} on this symbol would effectively change its type.
     * @param newType the new type to test for
     * @return true if setting this symbols type to a new value would effectively change its type.
     */
    public boolean wouldChangeType(final Type newType) {
        return Type.widest(this.type, newType) != this.type;
    }

    /**
     * Only use this if you know about an existing type
     * constraint - otherwise a type can only be
     * widened
     *
     * @param type  the type
     */
    public void setTypeOverride(final Type type) {
        final Type old = this.type;
        if (old != type) {
            assert !isShared();
            trace("TYPE CHANGE: " + old + "=>" + type + " == " + type);
            this.type = type;
        }
    }

    /**
<<<<<<< HEAD
     * From a lexical context, set this symbol as needing scope, which
     * will set flags for the defining block that will be written when
     * block is popped from the lexical context stack, used by codegen
     * when flags need to be tagged, but block is in the
     * middle of evaluation and cannot be modified.
     *
     * @param lc     lexical context
     * @param symbol symbol
     */
    public static void setSymbolIsScope(final LexicalContext lc, final Symbol symbol) {
        symbol.setIsScope();
        if (!symbol.isGlobal()) {
            lc.setFlag(lc.getDefiningBlock(symbol), Block.NEEDS_SCOPE);
        }
    }

=======
     * Sets the type of the symbol to the specified type. If the type would be changed, but this symbol is a shared
     * temporary, it will instead return a different temporary symbol of the requested type from the passed temporary
     * symbols. That way, it never mutates the type of a shared temporary.
     * @param type the new type for the symbol
     * @param ts a holder of temporary symbols
     * @return either this symbol, or a different symbol if this symbol is a shared temporary and it type would have to
     * be changed.
     */
    public Symbol setTypeOverrideShared(final Type type, final TemporarySymbols ts) {
        if(getSymbolType() != type) {
            if(isShared()) {
                assert !hasSlot();
                return ts.getTypedTemporarySymbol(type);
            }
            setTypeOverride(type);
        }
        return this;
    }

    /**
     * From a lexical context, set this symbol as needing scope, which
     * will set flags for the defining block that will be written when
     * block is popped from the lexical context stack, used by codegen
     * when flags need to be tagged, but block is in the
     * middle of evaluation and cannot be modified.
     *
     * @param lc     lexical context
     * @param symbol symbol
     */
    public static void setSymbolIsScope(final LexicalContext lc, final Symbol symbol) {
        symbol.setIsScope();
        if (!symbol.isGlobal()) {
            lc.setFlag(lc.getDefiningBlock(symbol), Block.NEEDS_SCOPE);
        }
    }

>>>>>>> 5106a9fb
    private void trace(final String desc) {
        if (TRACE_SYMBOLS != null && (TRACE_SYMBOLS.isEmpty() || TRACE_SYMBOLS.contains(name))) {
            Context.err(Debug.id(this) + " SYMBOL: '" + name + "' " + desc);
            if (TRACE_SYMBOLS_STACKTRACE != null && (TRACE_SYMBOLS_STACKTRACE.isEmpty() || TRACE_SYMBOLS_STACKTRACE.contains(name))) {
                new Throwable().printStackTrace(Context.getCurrentErr());
            }
        }
    }
}<|MERGE_RESOLUTION|>--- conflicted
+++ resolved
@@ -29,7 +29,6 @@
 import java.util.HashSet;
 import java.util.Set;
 import java.util.StringTokenizer;
-
 import jdk.nashorn.internal.codegen.types.Type;
 import jdk.nashorn.internal.runtime.Context;
 import jdk.nashorn.internal.runtime.Debug;
@@ -67,13 +66,10 @@
     public static final int IS_INTERNAL      = 1 << 9;
     /** Is this a function self-reference symbol */
     public static final int IS_FUNCTION_SELF = 1 << 10;
-<<<<<<< HEAD
-=======
     /** Is this a specialized param? */
     public static final int IS_SPECIALIZED_PARAM = 1 << 11;
     /** Is this symbol a shared temporary? */
     public static final int IS_SHARED = 1 << 12;
->>>>>>> 5106a9fb
 
     /** Null or name identifying symbol. */
     private final String name;
@@ -157,8 +153,6 @@
      */
     public Symbol(final String name, final int flags, final Type type) {
         this(name, flags, type, -1);
-<<<<<<< HEAD
-=======
     }
 
     private Symbol(final Symbol base, final String name, final int flags) {
@@ -169,7 +163,6 @@
         this.slot = base.slot;
         this.type = base.type;
         this.useCount = base.useCount;
->>>>>>> 5106a9fb
     }
 
     private static String align(final String string, final int max) {
@@ -281,26 +274,6 @@
         return type.isCategory2() ? 2 : 1;
     }
 
-<<<<<<< HEAD
-    private static String type(final String desc) {
-        switch (desc.charAt(desc.length() - 1)) {
-        case ';':
-            return desc;//"obj";
-        case 'D':
-            return "double";
-        case 'I':
-            return "int";
-        case 'J':
-            return "long";
-        case 'Z':
-            return "boolean";
-        default:
-            return "UNKNOWN";
-        }
-    }
-
-=======
->>>>>>> 5106a9fb
     @Override
     public String toString() {
         final StringBuilder sb   = new StringBuilder();
@@ -395,14 +368,9 @@
      public void setIsScope() {
         if (!isScope()) {
             trace("SET IS SCOPE");
-<<<<<<< HEAD
-        }
-        flags |= IS_SCOPE;
-=======
             assert !isShared();
             flags |= IS_SCOPE;
         }
->>>>>>> 5106a9fb
     }
 
      /**
@@ -557,14 +525,10 @@
      * @param fieldIndex field index - a positive integer
      */
     public void setFieldIndex(final int fieldIndex) {
-<<<<<<< HEAD
-        this.fieldIndex = fieldIndex;
-=======
         if(this.fieldIndex != fieldIndex) {
             assert !isShared();
             this.fieldIndex = fieldIndex;
         }
->>>>>>> 5106a9fb
     }
 
     /**
@@ -580,14 +544,10 @@
      * @param flags flags
      */
     public void setFlags(final int flags) {
-<<<<<<< HEAD
-        this.flags = flags;
-=======
         if(this.flags != flags) {
             assert !isShared();
             this.flags = flags;
         }
->>>>>>> 5106a9fb
     }
 
     /**
@@ -678,24 +638,6 @@
     }
 
     /**
-<<<<<<< HEAD
-     * From a lexical context, set this symbol as needing scope, which
-     * will set flags for the defining block that will be written when
-     * block is popped from the lexical context stack, used by codegen
-     * when flags need to be tagged, but block is in the
-     * middle of evaluation and cannot be modified.
-     *
-     * @param lc     lexical context
-     * @param symbol symbol
-     */
-    public static void setSymbolIsScope(final LexicalContext lc, final Symbol symbol) {
-        symbol.setIsScope();
-        if (!symbol.isGlobal()) {
-            lc.setFlag(lc.getDefiningBlock(symbol), Block.NEEDS_SCOPE);
-        }
-    }
-
-=======
      * Sets the type of the symbol to the specified type. If the type would be changed, but this symbol is a shared
      * temporary, it will instead return a different temporary symbol of the requested type from the passed temporary
      * symbols. That way, it never mutates the type of a shared temporary.
@@ -732,7 +674,6 @@
         }
     }
 
->>>>>>> 5106a9fb
     private void trace(final String desc) {
         if (TRACE_SYMBOLS != null && (TRACE_SYMBOLS.isEmpty() || TRACE_SYMBOLS.contains(name))) {
             Context.err(Debug.id(this) + " SYMBOL: '" + name + "' " + desc);
