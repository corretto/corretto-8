/*
 * Copyright (c) 2003, 2018, Oracle and/or its affiliates. All rights reserved.
 * DO NOT ALTER OR REMOVE COPYRIGHT NOTICES OR THIS FILE HEADER.
 *
 * This code is free software; you can redistribute it and/or modify it
 * under the terms of the GNU General Public License version 2 only, as
 * published by the Free Software Foundation.  Oracle designates this
 * particular file as subject to the "Classpath" exception as provided
 * by Oracle in the LICENSE file that accompanied this code.
 *
 * This code is distributed in the hope that it will be useful, but WITHOUT
 * ANY WARRANTY; without even the implied warranty of MERCHANTABILITY or
 * FITNESS FOR A PARTICULAR PURPOSE.  See the GNU General Public License
 * version 2 for more details (a copy is included in the LICENSE file that
 * accompanied this code).
 *
 * You should have received a copy of the GNU General Public License version
 * 2 along with this work; if not, write to the Free Software Foundation,
 * Inc., 51 Franklin St, Fifth Floor, Boston, MA 02110-1301 USA.
 *
 * Please contact Oracle, 500 Oracle Parkway, Redwood Shores, CA 94065 USA
 * or visit www.oracle.com if you need additional information or have any
 * questions.
 */
#include <sys/types.h>

#include <stdio.h>
#include <string.h>
#include <stdlib.h>
#include <stdarg.h>


#include <limits.h>

#include <com_sun_java_util_jar_pack_NativeUnpack.h>

#include "jni_util.h"

#include "defines.h"
#include "bytes.h"
#include "utils.h"
#include "coding.h"
#include "bands.h"
#include "constants.h"
#include "zip.h"
#include "unpack.h"


static jfieldID  unpackerPtrFID;
static jmethodID currentInstMID;
static jmethodID readInputMID;
static jclass    NIclazz;
static jmethodID getUnpackerPtrMID;

static char* dbg = null;

#define THROW_IOE(x) JNU_ThrowIOException(env,x)

#define CHECK_EXCEPTION_RETURN_VOID_THROW_IOE(CERVTI_exception, CERVTI_message) \
    do { \
        if ((env)->ExceptionOccurred()) { \
            THROW_IOE(CERVTI_message); \
            return; \
        } \
        if ((CERVTI_exception) == NULL) { \
                THROW_IOE(CERVTI_message); \
                return; \
        } \
    } while (JNI_FALSE)


#define CHECK_EXCEPTION_RETURN_VALUE(CERL_exception, CERL_return_value) \
    do { \
        if ((env)->ExceptionOccurred()) { \
            return CERL_return_value; \
        } \
        if ((CERL_exception) == NULL) { \
            return CERL_return_value; \
        } \
    } while (JNI_FALSE)


// If these useful macros aren't defined in jni_util.h then define them here
#ifndef CHECK_NULL_RETURN
#define CHECK_NULL_RETURN(x, y) \
    do { \
        if ((x) == NULL) return (y); \
    } while (JNI_FALSE)
#endif

#ifndef CHECK_EXCEPTION_RETURN
#define CHECK_EXCEPTION_RETURN(env, y) \
    do { \
        if ((*env)->ExceptionCheck(env)) return (y); \
    } while (JNI_FALSE)
#endif

static jlong read_input_via_jni(unpacker* self,
                                void* buf, jlong minlen, jlong maxlen);

static unpacker* get_unpacker(JNIEnv *env, jobject pObj, bool noCreate=false) {
  unpacker* uPtr;
  jlong p = env->CallLongMethod(pObj, getUnpackerPtrMID);
  uPtr = (unpacker*)jlong2ptr(p);
  if (uPtr == null) {
    if (noCreate)  return null;
    uPtr = new unpacker();
    if (uPtr == null) {
      THROW_IOE(ERROR_ENOMEM);
      return null;
    }
    //fprintf(stderr, "get_unpacker(%p) uPtr=%p initializing\n", pObj, uPtr);
    uPtr->init(read_input_via_jni);
    uPtr->jniobj = (void*) env->NewGlobalRef(pObj);
    env->SetLongField(pObj, unpackerPtrFID, ptr2jlong(uPtr));
  }
  uPtr->jnienv = env;  // keep refreshing this in case of MT access
  return uPtr;
}

// This is the harder trick:  Pull the current state out of mid-air.
static unpacker* get_unpacker() {
  //fprintf(stderr, "get_unpacker()\n");
  JavaVM* vm = null;
  jsize nVM = 0;
  jint retval = JNI_GetCreatedJavaVMs(&vm, 1, &nVM);
  // other VM implements may differ, thus for correctness, we need these checks
  if (retval != JNI_OK || nVM != 1)
    return null;
  void* envRaw = null;
  vm->GetEnv(&envRaw, JNI_VERSION_1_1);
  JNIEnv* env = (JNIEnv*) envRaw;
  //fprintf(stderr, "get_unpacker() env=%p\n", env);
  CHECK_NULL_RETURN(env, NULL);
  jobject pObj = env->CallStaticObjectMethod(NIclazz, currentInstMID);
  // We should check upon the known non-null variable because here we want to check
  // only for pending exceptions. If pObj is null we'll deal with it later.
  CHECK_EXCEPTION_RETURN_VALUE(env, NULL);
  //fprintf(stderr, "get_unpacker0() pObj=%p\n", pObj);
  if (pObj != null) {
    // Got pObj and env; now do it the easy way.
    return get_unpacker(env, pObj);
  }
  // this should really not happen, if it does something is seriously
  // wrong throw an exception
  THROW_IOE(ERROR_INTERNAL);
  return null;
}

static void free_unpacker(JNIEnv *env, jobject pObj, unpacker* uPtr) {
  if (uPtr != null) {
    //fprintf(stderr, "free_unpacker(%p) uPtr=%p\n", pObj, uPtr);
    env->DeleteGlobalRef((jobject) uPtr->jniobj);
    uPtr->jniobj = null;
    uPtr->free();
    delete uPtr;
    env->SetLongField(pObj, unpackerPtrFID, (jlong)null);
   }
}

unpacker* unpacker::current() {
  return get_unpacker();
}

// Callback for fetching data, Java style.  Calls NativeUnpack.readInputFn().
static jlong read_input_via_jni(unpacker* self,
                                void* buf, jlong minlen, jlong maxlen) {
  JNIEnv* env = (JNIEnv*) self->jnienv;
  jobject pbuf = env->NewDirectByteBuffer(buf, maxlen);
  return env->CallLongMethod((jobject) self->jniobj, readInputMID,
                             pbuf, minlen);
}

JNIEXPORT void JNICALL
Java_com_sun_java_util_jar_pack_NativeUnpack_initIDs(JNIEnv *env, jclass clazz) {
#ifndef PRODUCT
  dbg = getenv("DEBUG_ATTACH");
  while( dbg != null) { sleep(10); }
#endif
  NIclazz = (jclass) env->NewGlobalRef(clazz);

  unpackerPtrFID = env->GetFieldID(clazz, "unpackerPtr", "J");
  CHECK_EXCEPTION_RETURN_VOID_THROW_IOE(unpackerPtrFID, ERROR_INIT);

  currentInstMID = env->GetStaticMethodID(clazz, "currentInstance",
                                          "()Ljava/lang/Object;");
  CHECK_EXCEPTION_RETURN_VOID_THROW_IOE(currentInstMID, ERROR_INIT);

  readInputMID = env->GetMethodID(clazz, "readInputFn",
                                  "(Ljava/nio/ByteBuffer;J)J");
  CHECK_EXCEPTION_RETURN_VOID_THROW_IOE(readInputMID, ERROR_INIT);

  getUnpackerPtrMID = env->GetMethodID(clazz, "getUnpackerPtr", "()J");
  CHECK_EXCEPTION_RETURN_VOID_THROW_IOE(getUnpackerPtrMID, ERROR_INIT);
}

JNIEXPORT jlong JNICALL
Java_com_sun_java_util_jar_pack_NativeUnpack_start(JNIEnv *env, jobject pObj,
                                   jobject pBuf, jlong offset) {
  // try to get the unpacker pointer the hard way first, we do this to ensure
  // valid object pointers and env is intact, if not now is good time to bail.
  unpacker* uPtr = get_unpacker();
  //fprintf(stderr, "start(%p) uPtr=%p initializing\n", pObj, uPtr);
  CHECK_EXCEPTION_RETURN_VALUE(uPtr, -1);
  // redirect our io to the default log file or whatever.
  uPtr->redirect_stdio();

  void*  buf    = null;
  size_t buflen = 0;
  if (pBuf != null) {
    buf    = env->GetDirectBufferAddress(pBuf);
    buflen = (size_t)env->GetDirectBufferCapacity(pBuf);
    if (buflen == 0)  buf = null;
    if (buf == null) { THROW_IOE(ERROR_INTERNAL); return 0; }
    if ((size_t)offset >= buflen)
      { buf = null; buflen = 0; }
    else
      { buf = (char*)buf + (size_t)offset; buflen -= (size_t)offset; }
  }
  // before we start off we make sure there is no other error by the time we
  // get here
  if (uPtr->aborting()) {
    THROW_IOE(uPtr->get_abort_message());
    return 0;
  }
  uPtr->start(buf, buflen);
  if (uPtr->aborting()) {
    THROW_IOE(uPtr->get_abort_message());
    return 0;
  }

  return ((jlong)
          uPtr->get_segments_remaining() << 32)
    + uPtr->get_files_remaining();
}

JNIEXPORT jboolean JNICALL
Java_com_sun_java_util_jar_pack_NativeUnpack_getNextFile(JNIEnv *env, jobject pObj,
                                         jobjectArray pParts) {

  unpacker* uPtr = get_unpacker(env, pObj);
  CHECK_EXCEPTION_RETURN_VALUE(uPtr, false);
  unpacker::file* filep = uPtr->get_next_file();

  if (uPtr->aborting()) {
    THROW_IOE(uPtr->get_abort_message());
    return false;
  }

  CHECK_NULL_RETURN(filep, false);
  assert(filep == &uPtr->cur_file);

  int pidx = 0, iidx = 0;
  jintArray pIntParts = (jintArray) env->GetObjectArrayElement(pParts, pidx++);
  CHECK_EXCEPTION_RETURN_VALUE(pIntParts, false);
  jint*     intParts  = env->GetIntArrayElements(pIntParts, null);
  intParts[iidx++] = (jint)( (julong)filep->size >> 32 );
  intParts[iidx++] = (jint)( (julong)filep->size >>  0 );
  intParts[iidx++] = filep->modtime;
  intParts[iidx++] = filep->deflate_hint() ? 1 : 0;
  env->ReleaseIntArrayElements(pIntParts, intParts, JNI_COMMIT);
  jstring filename = env->NewStringUTF(filep->name);
  CHECK_EXCEPTION_RETURN_VALUE(filename, false);
  env->SetObjectArrayElement(pParts, pidx++, filename);
  CHECK_EXCEPTION_RETURN_VALUE(uPtr, false);
  jobject pDataBuf = null;
  if (filep->data[0].len > 0) {
    pDataBuf = env->NewDirectByteBuffer(filep->data[0].ptr,
                                        filep->data[0].len);
    CHECK_EXCEPTION_RETURN_VALUE(pDataBuf, false);
  }
  env->SetObjectArrayElement(pParts, pidx++, pDataBuf);
  CHECK_EXCEPTION_RETURN_VALUE(uPtr, false);
  pDataBuf = null;
  if (filep->data[1].len > 0) {
    pDataBuf = env->NewDirectByteBuffer(filep->data[1].ptr,
                                        filep->data[1].len);
    CHECK_EXCEPTION_RETURN_VALUE(pDataBuf, false);
  }
  env->SetObjectArrayElement(pParts, pidx++, pDataBuf);
  CHECK_EXCEPTION_RETURN_VALUE(uPtr, false);

  return true;
}


JNIEXPORT jobject JNICALL
Java_com_sun_java_util_jar_pack_NativeUnpack_getUnusedInput(JNIEnv *env, jobject pObj) {
  unpacker* uPtr = get_unpacker(env, pObj);
  CHECK_EXCEPTION_RETURN_VALUE(uPtr, NULL);
  unpacker::file* filep = &uPtr->cur_file;

  if (uPtr->aborting()) {
    THROW_IOE(uPtr->get_abort_message());
    return null;
  }

  // We have fetched all the files.
  // Now swallow up any remaining input.
  if (uPtr->input_remaining() == 0) {
    return null;
  } else {
    bytes remaining_bytes;
    remaining_bytes.malloc(uPtr->input_remaining());
    remaining_bytes.copyFrom(uPtr->input_scan(), uPtr->input_remaining());
    return env->NewDirectByteBuffer(remaining_bytes.ptr, remaining_bytes.len);
  }
}

JNIEXPORT jlong JNICALL
Java_com_sun_java_util_jar_pack_NativeUnpack_finish(JNIEnv *env, jobject pObj) {
<<<<<<< HEAD
  unpacker* uPtr = get_unpacker(env, pObj, false);
  CHECK_EXCEPTION_RETURN_VALUE(uPtr, 0);
=======
  // There's no need to create a new unpacker here if we don't already have one
  // just to immediatly free it afterwards.
  unpacker* uPtr = get_unpacker(env, pObj, /* noCreate= */ true);
  CHECK_EXCEPTION_RETURN_VALUE(uPtr, NULL);
>>>>>>> 89a08b38
  size_t consumed = uPtr->input_consumed();
  // free_unpacker() will set the unpacker field on 'pObj' to null
  free_unpacker(env, pObj, uPtr);
  return consumed;
}

JNIEXPORT jboolean JNICALL
Java_com_sun_java_util_jar_pack_NativeUnpack_setOption(JNIEnv *env, jobject pObj,
                                       jstring pProp, jstring pValue) {
  unpacker*   uPtr  = get_unpacker(env, pObj);
  const char* prop  = env->GetStringUTFChars(pProp, JNI_FALSE);
  CHECK_EXCEPTION_RETURN_VALUE(prop, false);
  const char* value = env->GetStringUTFChars(pValue, JNI_FALSE);
  CHECK_EXCEPTION_RETURN_VALUE(value, false);
  jboolean   retval = uPtr->set_option(prop, value);
  env->ReleaseStringUTFChars(pProp,  prop);
  env->ReleaseStringUTFChars(pValue, value);
  return retval;
}

JNIEXPORT jstring JNICALL
Java_com_sun_java_util_jar_pack_NativeUnpack_getOption(JNIEnv *env, jobject pObj,
                                       jstring pProp) {

  unpacker*   uPtr  = get_unpacker(env, pObj);
  CHECK_EXCEPTION_RETURN_VALUE(uPtr, NULL);
  const char* prop  = env->GetStringUTFChars(pProp, JNI_FALSE);
  CHECK_EXCEPTION_RETURN_VALUE(prop, NULL);
  const char* value = uPtr->get_option(prop);
  CHECK_EXCEPTION_RETURN_VALUE(value, NULL);
  env->ReleaseStringUTFChars(pProp, prop);
  return env->NewStringUTF(value);
}<|MERGE_RESOLUTION|>--- conflicted
+++ resolved
@@ -309,15 +309,10 @@
 
 JNIEXPORT jlong JNICALL
 Java_com_sun_java_util_jar_pack_NativeUnpack_finish(JNIEnv *env, jobject pObj) {
-<<<<<<< HEAD
-  unpacker* uPtr = get_unpacker(env, pObj, false);
-  CHECK_EXCEPTION_RETURN_VALUE(uPtr, 0);
-=======
   // There's no need to create a new unpacker here if we don't already have one
   // just to immediatly free it afterwards.
   unpacker* uPtr = get_unpacker(env, pObj, /* noCreate= */ true);
-  CHECK_EXCEPTION_RETURN_VALUE(uPtr, NULL);
->>>>>>> 89a08b38
+  CHECK_EXCEPTION_RETURN_VALUE(uPtr, 0);
   size_t consumed = uPtr->input_consumed();
   // free_unpacker() will set the unpacker field on 'pObj' to null
   free_unpacker(env, pObj, uPtr);
