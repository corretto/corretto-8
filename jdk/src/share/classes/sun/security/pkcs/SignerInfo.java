--- conflicted
+++ resolved
@@ -323,15 +323,12 @@
                 data = content.getContentBytes();
             }
 
-<<<<<<< HEAD
-=======
             Timestamp timestamp = null;
             try {
                 timestamp = getTimestamp();
             } catch (Exception ignore) {
             }
 
->>>>>>> c52b0a81
             ConstraintsParameters cparams =
                     new ConstraintsParameters(timestamp);
             String digestAlgname = getDigestAlgorithmId().getName();
