/*
 * Copyright (c) 1997, 2014, Oracle and/or its affiliates. All rights reserved.
 * DO NOT ALTER OR REMOVE COPYRIGHT NOTICES OR THIS FILE HEADER.
 *
 * This code is free software; you can redistribute it and/or modify it
 * under the terms of the GNU General Public License version 2 only, as
 * published by the Free Software Foundation.
 *
 * This code is distributed in the hope that it will be useful, but WITHOUT
 * ANY WARRANTY; without even the implied warranty of MERCHANTABILITY or
 * FITNESS FOR A PARTICULAR PURPOSE.  See the GNU General Public License
 * version 2 for more details (a copy is included in the LICENSE file that
 * accompanied this code).
 *
 * You should have received a copy of the GNU General Public License version
 * 2 along with this work; if not, write to the Free Software Foundation,
 * Inc., 51 Franklin St, Fifth Floor, Boston, MA 02110-1301 USA.
 *
 * Please contact Oracle, 500 Oracle Parkway, Redwood Shores, CA 94065 USA
 * or visit www.oracle.com if you need additional information or have any
 * questions.
 *
 */

#include "precompiled.hpp"
#include "classfile/classFileParser.hpp"
#include "classfile/classFileStream.hpp"
#include "classfile/classLoader.hpp"
#include "classfile/classLoaderExt.hpp"
#include "classfile/classLoaderData.inline.hpp"
#include "classfile/javaClasses.hpp"
#if INCLUDE_CDS
#include "classfile/sharedPathsMiscInfo.hpp"
#include "classfile/sharedClassUtil.hpp"
#endif
#include "classfile/systemDictionary.hpp"
#include "classfile/vmSymbols.hpp"
#include "compiler/compileBroker.hpp"
#include "gc_interface/collectedHeap.inline.hpp"
#include "interpreter/bytecodeStream.hpp"
#include "interpreter/oopMapCache.hpp"
#include "memory/allocation.inline.hpp"
#include "memory/filemap.hpp"
#include "memory/generation.hpp"
#include "memory/oopFactory.hpp"
#include "memory/universe.inline.hpp"
#include "oops/instanceKlass.hpp"
#include "oops/instanceRefKlass.hpp"
#include "oops/oop.inline.hpp"
#include "oops/symbol.hpp"
#include "prims/jvm_misc.hpp"
#include "runtime/arguments.hpp"
#include "runtime/compilationPolicy.hpp"
#include "runtime/fprofiler.hpp"
#include "runtime/handles.hpp"
#include "runtime/handles.inline.hpp"
#include "runtime/init.hpp"
#include "runtime/interfaceSupport.hpp"
#include "runtime/java.hpp"
#include "runtime/javaCalls.hpp"
#include "runtime/threadCritical.hpp"
#include "runtime/timer.hpp"
#include "services/management.hpp"
#include "services/threadService.hpp"
#include "utilities/events.hpp"
#include "utilities/hashtable.hpp"
#include "utilities/hashtable.inline.hpp"
#ifdef TARGET_OS_FAMILY_linux
# include "os_linux.inline.hpp"
#endif
#ifdef TARGET_OS_FAMILY_solaris
# include "os_solaris.inline.hpp"
#endif
#ifdef TARGET_OS_FAMILY_windows
# include "os_windows.inline.hpp"
#endif
#ifdef TARGET_OS_FAMILY_aix
# include "os_aix.inline.hpp"
#endif
#ifdef TARGET_OS_FAMILY_bsd
# include "os_bsd.inline.hpp"
#endif


// Entry points in zip.dll for loading zip/jar file entries

typedef void * * (JNICALL *ZipOpen_t)(const char *name, char **pmsg);
typedef void (JNICALL *ZipClose_t)(jzfile *zip);
typedef jzentry* (JNICALL *FindEntry_t)(jzfile *zip, const char *name, jint *sizeP, jint *nameLen);
typedef jboolean (JNICALL *ReadEntry_t)(jzfile *zip, jzentry *entry, unsigned char *buf, char *namebuf);
typedef jzentry* (JNICALL *GetNextEntry_t)(jzfile *zip, jint n);
typedef jint     (JNICALL *Crc32_t)(jint crc, const jbyte *buf, jint len);

static ZipOpen_t         ZipOpen            = NULL;
static ZipClose_t        ZipClose           = NULL;
static FindEntry_t       FindEntry          = NULL;
static ReadEntry_t       ReadEntry          = NULL;
static GetNextEntry_t    GetNextEntry       = NULL;
static canonicalize_fn_t CanonicalizeEntry  = NULL;
static Crc32_t           Crc32              = NULL;

// Globals

PerfCounter*    ClassLoader::_perf_accumulated_time = NULL;
PerfCounter*    ClassLoader::_perf_classes_inited = NULL;
PerfCounter*    ClassLoader::_perf_class_init_time = NULL;
PerfCounter*    ClassLoader::_perf_class_init_selftime = NULL;
PerfCounter*    ClassLoader::_perf_classes_verified = NULL;
PerfCounter*    ClassLoader::_perf_class_verify_time = NULL;
PerfCounter*    ClassLoader::_perf_class_verify_selftime = NULL;
PerfCounter*    ClassLoader::_perf_classes_linked = NULL;
PerfCounter*    ClassLoader::_perf_class_link_time = NULL;
PerfCounter*    ClassLoader::_perf_class_link_selftime = NULL;
PerfCounter*    ClassLoader::_perf_class_parse_time = NULL;
PerfCounter*    ClassLoader::_perf_class_parse_selftime = NULL;
PerfCounter*    ClassLoader::_perf_sys_class_lookup_time = NULL;
PerfCounter*    ClassLoader::_perf_shared_classload_time = NULL;
PerfCounter*    ClassLoader::_perf_sys_classload_time = NULL;
PerfCounter*    ClassLoader::_perf_app_classload_time = NULL;
PerfCounter*    ClassLoader::_perf_app_classload_selftime = NULL;
PerfCounter*    ClassLoader::_perf_app_classload_count = NULL;
PerfCounter*    ClassLoader::_perf_define_appclasses = NULL;
PerfCounter*    ClassLoader::_perf_define_appclass_time = NULL;
PerfCounter*    ClassLoader::_perf_define_appclass_selftime = NULL;
PerfCounter*    ClassLoader::_perf_app_classfile_bytes_read = NULL;
PerfCounter*    ClassLoader::_perf_sys_classfile_bytes_read = NULL;
PerfCounter*    ClassLoader::_sync_systemLoaderLockContentionRate = NULL;
PerfCounter*    ClassLoader::_sync_nonSystemLoaderLockContentionRate = NULL;
PerfCounter*    ClassLoader::_sync_JVMFindLoadedClassLockFreeCounter = NULL;
PerfCounter*    ClassLoader::_sync_JVMDefineClassLockFreeCounter = NULL;
PerfCounter*    ClassLoader::_sync_JNIDefineClassLockFreeCounter = NULL;
PerfCounter*    ClassLoader::_unsafe_defineClassCallCounter = NULL;
PerfCounter*    ClassLoader::_isUnsyncloadClass = NULL;
PerfCounter*    ClassLoader::_load_instance_class_failCounter = NULL;

ClassPathEntry* ClassLoader::_first_entry         = NULL;
ClassPathEntry* ClassLoader::_last_entry          = NULL;
int             ClassLoader::_num_entries         = 0;
PackageHashtable* ClassLoader::_package_hash_table = NULL;

#if INCLUDE_CDS
SharedPathsMiscInfo* ClassLoader::_shared_paths_misc_info = NULL;
#endif
// helper routines
bool string_starts_with(const char* str, const char* str_to_find) {
  size_t str_len = strlen(str);
  size_t str_to_find_len = strlen(str_to_find);
  if (str_to_find_len > str_len) {
    return false;
  }
  return (strncmp(str, str_to_find, str_to_find_len) == 0);
}

bool string_ends_with(const char* str, const char* str_to_find) {
  size_t str_len = strlen(str);
  size_t str_to_find_len = strlen(str_to_find);
  if (str_to_find_len > str_len) {
    return false;
  }
  return (strncmp(str + (str_len - str_to_find_len), str_to_find, str_to_find_len) == 0);
}

// Used to obtain the package name from a fully qualified class name.
// It is the responsibility of the caller to establish a ResourceMark.
const char* ClassLoader::package_from_name(const char* const class_name, bool* bad_class_name) {
  if (class_name == NULL) {
    if (bad_class_name != NULL) {
      *bad_class_name = true;
    }
    return NULL;
  }

  if (bad_class_name != NULL) {
    *bad_class_name = false;
  }

  const char* const last_slash = strrchr(class_name, '/');
  if (last_slash == NULL) {
    // No package name
    return NULL;
  }

  char* class_name_ptr = (char*) class_name;
  // Skip over '['s
  if (*class_name_ptr == '[') {
    do {
      class_name_ptr++;
    } while (*class_name_ptr == '[');

    // Fully qualified class names should not contain a 'L'.
    // Set bad_class_name to true to indicate that the package name
    // could not be obtained due to an error condition.
    // In this situation, is_same_class_package returns false.
    if (*class_name_ptr == 'L') {
      if (bad_class_name != NULL) {
        *bad_class_name = true;
      }
      return NULL;
    }
  }

  int length = last_slash - class_name_ptr;

  // A class name could have just the slash character in the name.
  if (length <= 0) {
    // No package name
    if (bad_class_name != NULL) {
      *bad_class_name = true;
    }
    return NULL;
  }

  // drop name after last slash (including slash)
  // Ex., "java/lang/String.class" => "java/lang"
  char* pkg_name = NEW_RESOURCE_ARRAY(char, length + 1);
  strncpy(pkg_name, class_name_ptr, length);
  *(pkg_name+length) = '\0';

  return (const char *)pkg_name;
}

MetaIndex::MetaIndex(char** meta_package_names, int num_meta_package_names) {
  if (num_meta_package_names == 0) {
    _meta_package_names = NULL;
    _num_meta_package_names = 0;
  } else {
    _meta_package_names = NEW_C_HEAP_ARRAY(char*, num_meta_package_names, mtClass);
    _num_meta_package_names = num_meta_package_names;
    memcpy(_meta_package_names, meta_package_names, num_meta_package_names * sizeof(char*));
  }
}


MetaIndex::~MetaIndex() {
  FREE_C_HEAP_ARRAY(char*, _meta_package_names, mtClass);
}


bool MetaIndex::may_contain(const char* class_name) {
  if ( _num_meta_package_names == 0) {
    return false;
  }
  size_t class_name_len = strlen(class_name);
  for (int i = 0; i < _num_meta_package_names; i++) {
    char* pkg = _meta_package_names[i];
    size_t pkg_len = strlen(pkg);
    size_t min_len = MIN2(class_name_len, pkg_len);
    if (!strncmp(class_name, pkg, min_len)) {
      return true;
    }
  }
  return false;
}


ClassPathEntry::ClassPathEntry() {
  set_next(NULL);
}


bool ClassPathEntry::is_lazy() {
  return false;
}

ClassPathDirEntry::ClassPathDirEntry(const char* dir) : ClassPathEntry() {
  char* copy = NEW_C_HEAP_ARRAY(char, strlen(dir)+1, mtClass);
  strcpy(copy, dir);
  _dir = copy;
}


ClassFileStream* ClassPathDirEntry::open_stream(const char* name, TRAPS) {
  // construct full path name
  char path[JVM_MAXPATHLEN];
  if (jio_snprintf(path, sizeof(path), "%s%s%s", _dir, os::file_separator(), name) == -1) {
    return NULL;
  }
  // check if file exists
  struct stat st;
  if (os::stat(path, &st) == 0) {
#if INCLUDE_CDS
    if (DumpSharedSpaces) {
      // We have already check in ClassLoader::check_shared_classpath() that the directory is empty, so
      // we should never find a file underneath it -- unless user has added a new file while we are running
      // the dump, in which case let's quit!
      ShouldNotReachHere();
    }
#endif
    // found file, open it
    int file_handle = os::open(path, 0, 0);
    if (file_handle != -1) {
      // read contents into resource array
      u1* buffer = NEW_RESOURCE_ARRAY(u1, st.st_size);
      size_t num_read = os::read(file_handle, (char*) buffer, st.st_size);
      // close file
      os::close(file_handle);
      // construct ClassFileStream
      if (num_read == (size_t)st.st_size) {
        if (UsePerfData) {
          ClassLoader::perf_sys_classfile_bytes_read()->inc(num_read);
        }
        return new ClassFileStream(buffer, st.st_size, _dir);    // Resource allocated
      }
    }
  }
  return NULL;
}


ClassPathZipEntry::ClassPathZipEntry(jzfile* zip, const char* zip_name) : ClassPathEntry() {
  _zip = zip;
  char *copy = NEW_C_HEAP_ARRAY(char, strlen(zip_name)+1, mtClass);
  strcpy(copy, zip_name);
  _zip_name = copy;
}

ClassPathZipEntry::~ClassPathZipEntry() {
  if (ZipClose != NULL) {
    (*ZipClose)(_zip);
  }
  FREE_C_HEAP_ARRAY(char, _zip_name, mtClass);
}

u1* ClassPathZipEntry::open_entry(const char* name, jint* filesize, bool nul_terminate, TRAPS) {
    // enable call to C land
  JavaThread* thread = JavaThread::current();
  ThreadToNativeFromVM ttn(thread);
  Thread::WXExecFromWriteSetter wx_exec;
  // check whether zip archive contains name
  jint name_len;
  jzentry* entry = (*FindEntry)(_zip, name, filesize, &name_len);
  if (entry == NULL) return NULL;
  u1* buffer;
  char name_buf[128];
  char* filename;
  if (name_len < 128) {
    filename = name_buf;
  } else {
    filename = NEW_RESOURCE_ARRAY(char, name_len + 1);
  }

<<<<<<< HEAD
  // file found, get pointer to the entry in mmapped jar file.
  if (ReadMappedEntry == NULL ||
      !(*ReadMappedEntry)(_zip, entry, &buffer, filename)) {
      // mmapped access not available, perhaps due to compression,
      // read contents into resource array
      size_t size = *filesize;
      if (nul_terminate) {
        if (sizeof(size) == sizeof(uint32_t) && size == UINT_MAX) {
          return NULL; // 32-bit integer overflow will occur.
        }
        size++;
      }
      buffer = NEW_RESOURCE_ARRAY(u1, size);
      if (!(*ReadEntry)(_zip, entry, buffer, filename)) return NULL;
=======
  // read contents into resource array
  size_t size = (uint32_t)(*filesize);
  if (nul_terminate) {
    if (sizeof(size) == sizeof(uint32_t) && size == UINT_MAX) {
      return NULL; // 32-bit integer overflow will occur.
    }
    size++;
>>>>>>> 1128deab
  }
  buffer = NEW_RESOURCE_ARRAY(u1, size);
  if (!(*ReadEntry)(_zip, entry, buffer, filename)) return NULL;

  // return result
  if (nul_terminate) {
    buffer[size - 1] = 0;
  }
  return buffer;
}

ClassFileStream* ClassPathZipEntry::open_stream(const char* name, TRAPS) {
  jint filesize;
  u1* buffer = open_entry(name, &filesize, false, CHECK_NULL);
  if (buffer == NULL) {
    return NULL;
  }
  if (UsePerfData) {
    ClassLoader::perf_sys_classfile_bytes_read()->inc(filesize);
  }
  return new ClassFileStream(buffer, filesize, _zip_name); // Resource allocated
}

// invoke function for each entry in the zip file
void ClassPathZipEntry::contents_do(void f(const char* name, void* context), void* context) {
  JavaThread* thread = JavaThread::current();
  HandleMark  handle_mark(thread);
  ThreadToNativeFromVM ttn(thread);
  Thread::WXExecFromWriteSetter wx_exec;
  for (int n = 0; ; n++) {
    jzentry * ze = ((*GetNextEntry)(_zip, n));
    if (ze == NULL) break;
    (*f)(ze->name, context);
  }
}

LazyClassPathEntry::LazyClassPathEntry(const char* path, const struct stat* st, bool throw_exception) : ClassPathEntry() {
  _path = strdup(path);
  _st = *st;
  _meta_index = NULL;
  _resolved_entry = NULL;
  _has_error = false;
  _throw_exception = throw_exception;
}

bool LazyClassPathEntry::is_jar_file() {
  return ((_st.st_mode & S_IFREG) == S_IFREG);
}

ClassPathEntry* LazyClassPathEntry::resolve_entry(TRAPS) {
  if (_resolved_entry != NULL) {
    return (ClassPathEntry*) _resolved_entry;
  }
  ClassPathEntry* new_entry = NULL;
  new_entry = ClassLoader::create_class_path_entry(_path, &_st, false, _throw_exception, CHECK_NULL);
  if (!_throw_exception && new_entry == NULL) {
    assert(!HAS_PENDING_EXCEPTION, "must be");
    return NULL;
  }
  {
    ThreadCritical tc;
    if (_resolved_entry == NULL) {
      _resolved_entry = new_entry;
      return new_entry;
    }
  }
  assert(_resolved_entry != NULL, "bug in MT-safe resolution logic");
  delete new_entry;
  return (ClassPathEntry*) _resolved_entry;
}

ClassFileStream* LazyClassPathEntry::open_stream(const char* name, TRAPS) {
  if (_meta_index != NULL &&
      !_meta_index->may_contain(name)) {
    return NULL;
  }
  if (_has_error) {
    return NULL;
  }
  ClassPathEntry* cpe = resolve_entry(THREAD);
  if (cpe == NULL) {
    _has_error = true;
    return NULL;
  } else {
    return cpe->open_stream(name, THREAD);
  }
}

bool LazyClassPathEntry::is_lazy() {
  return true;
}

u1* LazyClassPathEntry::open_entry(const char* name, jint* filesize, bool nul_terminate, TRAPS) {
  if (_has_error) {
    return NULL;
  }
  ClassPathEntry* cpe = resolve_entry(THREAD);
  if (cpe == NULL) {
    _has_error = true;
    return NULL;
  } else if (cpe->is_jar_file()) {
    return ((ClassPathZipEntry*)cpe)->open_entry(name, filesize, nul_terminate,THREAD);
  } else {
    ShouldNotReachHere();
    *filesize = 0;
    return NULL;
  }
}

static void print_meta_index(LazyClassPathEntry* entry,
                             GrowableArray<char*>& meta_packages) {
  tty->print("[Meta index for %s=", entry->name());
  for (int i = 0; i < meta_packages.length(); i++) {
    if (i > 0) tty->print(" ");
    tty->print("%s", meta_packages.at(i));
  }
  tty->print_cr("]");
}

#if INCLUDE_CDS
void ClassLoader::exit_with_path_failure(const char* error, const char* message) {
  assert(DumpSharedSpaces, "only called at dump time");
  tty->print_cr("Hint: enable -XX:+TraceClassPaths to diagnose the failure");
  vm_exit_during_initialization(error, message);
}
#endif

void ClassLoader::trace_class_path(outputStream* out, const char* msg, const char* name) {
  if (!TraceClassPaths) {
    return;
  }

  if (msg) {
    out->print("%s", msg);
  }
  if (name) {
    if (strlen(name) < 256) {
      out->print("%s", name);
    } else {
      // For very long paths, we need to print each character separately,
      // as print_cr() has a length limit
      while (name[0] != '\0') {
        out->print("%c", name[0]);
        name++;
      }
    }
  }
  if (msg && msg[0] == '[') {
    out->print_cr("]");
  } else {
    out->cr();
  }
}

void ClassLoader::setup_bootstrap_meta_index() {
  // Set up meta index which allows us to open boot jars lazily if
  // class data sharing is enabled
  const char* meta_index_path = Arguments::get_meta_index_path();
  const char* meta_index_dir  = Arguments::get_meta_index_dir();
  setup_meta_index(meta_index_path, meta_index_dir, 0);
}

void ClassLoader::setup_meta_index(const char* meta_index_path, const char* meta_index_dir, int start_index) {
  const char* known_version = "% VERSION 2";
  FILE* file = fopen(meta_index_path, "r");
  int line_no = 0;
#if INCLUDE_CDS
  if (DumpSharedSpaces) {
    if (file != NULL) {
      _shared_paths_misc_info->add_required_file(meta_index_path);
    } else {
      _shared_paths_misc_info->add_nonexist_path(meta_index_path);
    }
  }
#endif
  if (file != NULL) {
    ResourceMark rm;
    LazyClassPathEntry* cur_entry = NULL;
    GrowableArray<char*> boot_class_path_packages(10);
    char package_name[256];
    bool skipCurrentJar = false;
    while (fgets(package_name, sizeof(package_name), file) != NULL) {
      ++line_no;
      // Remove trailing newline
      package_name[strlen(package_name) - 1] = '\0';
      switch(package_name[0]) {
        case '%':
        {
          if ((line_no == 1) && (strcmp(package_name, known_version) != 0)) {
            if (TraceClassLoading && Verbose) {
              tty->print("[Unsupported meta index version]");
            }
            fclose(file);
            return;
          }
        }

        // These directives indicate jar files which contain only
        // classes, only non-classfile resources, or a combination of
        // the two. See src/share/classes/sun/misc/MetaIndex.java and
        // make/tools/MetaIndex/BuildMetaIndex.java in the J2SE
        // workspace.
        case '#':
        case '!':
        case '@':
        {
          // Hand off current packages to current lazy entry (if any)
          if ((cur_entry != NULL) &&
              (boot_class_path_packages.length() > 0)) {
            if ((TraceClassLoading || TraceClassPaths) && Verbose) {
              print_meta_index(cur_entry, boot_class_path_packages);
            }
            MetaIndex* index = new MetaIndex(boot_class_path_packages.adr_at(0),
                                             boot_class_path_packages.length());
            cur_entry->set_meta_index(index);
          }
          cur_entry = NULL;
          boot_class_path_packages.clear();

          // Find lazy entry corresponding to this jar file
          int count = 0;
          for (ClassPathEntry* entry = _first_entry; entry != NULL; entry = entry->next(), count++) {
            if (count >= start_index &&
                entry->is_lazy() &&
                string_starts_with(entry->name(), meta_index_dir) &&
                string_ends_with(entry->name(), &package_name[2])) {
              cur_entry = (LazyClassPathEntry*) entry;
              break;
            }
          }

          // If the first character is '@', it indicates the following jar
          // file is a resource only jar file in which case, we should skip
          // reading the subsequent entries since the resource loading is
          // totally handled by J2SE side.
          if (package_name[0] == '@') {
            if (cur_entry != NULL) {
              cur_entry->set_meta_index(new MetaIndex(NULL, 0));
            }
            cur_entry = NULL;
            skipCurrentJar = true;
          } else {
            skipCurrentJar = false;
          }

          break;
        }

        default:
        {
          if (!skipCurrentJar && cur_entry != NULL) {
            char* new_name = strdup(package_name);
            boot_class_path_packages.append(new_name);
          }
        }
      }
    }
    // Hand off current packages to current lazy entry (if any)
    if ((cur_entry != NULL) &&
        (boot_class_path_packages.length() > 0)) {
      if ((TraceClassLoading || TraceClassPaths) && Verbose) {
        print_meta_index(cur_entry, boot_class_path_packages);
      }
      MetaIndex* index = new MetaIndex(boot_class_path_packages.adr_at(0),
                                       boot_class_path_packages.length());
      cur_entry->set_meta_index(index);
    }
    fclose(file);
  }
}

#if INCLUDE_CDS
void ClassLoader::check_shared_classpath(const char *path) {
  if (strcmp(path, "") == 0) {
    exit_with_path_failure("Cannot have empty path in archived classpaths", NULL);
  }

  struct stat st;
  if (os::stat(path, &st) == 0) {
    if ((st.st_mode & S_IFREG) != S_IFREG) { // is directory
      if (!os::dir_is_empty(path)) {
        tty->print_cr("Error: non-empty directory '%s'", path);
        exit_with_path_failure("CDS allows only empty directories in archived classpaths", NULL);
      }
    }
  }
}
#endif

void ClassLoader::setup_bootstrap_search_path() {
  assert(_first_entry == NULL, "should not setup bootstrap class search path twice");
  const char* sys_class_path = Arguments::get_sysclasspath();
  if (PrintSharedArchiveAndExit) {
    // Don't print sys_class_path - this is the bootcp of this current VM process, not necessarily
    // the same as the bootcp of the shared archive.
  } else {
    trace_class_path(tty, "[Bootstrap loader class path=", sys_class_path);
  }
#if INCLUDE_CDS
  if (DumpSharedSpaces) {
    _shared_paths_misc_info->add_boot_classpath(sys_class_path);
  }
#endif
  setup_search_path(sys_class_path);
}

#if INCLUDE_CDS
int ClassLoader::get_shared_paths_misc_info_size() {
  return _shared_paths_misc_info->get_used_bytes();
}

void* ClassLoader::get_shared_paths_misc_info() {
  return _shared_paths_misc_info->buffer();
}

bool ClassLoader::check_shared_paths_misc_info(void *buf, int size) {
  SharedPathsMiscInfo* checker = SharedClassUtil::allocate_shared_paths_misc_info((char*)buf, size);
  bool result = checker->check();
  delete checker;
  return result;
}
#endif

void ClassLoader::setup_search_path(const char *class_path, bool canonicalize) {
  int offset = 0;
  int len = (int)strlen(class_path);
  int end = 0;

  // Iterate over class path entries
  for (int start = 0; start < len; start = end) {
    while (class_path[end] && class_path[end] != os::path_separator()[0]) {
      end++;
    }
    EXCEPTION_MARK;
    ResourceMark rm(THREAD);
    char* path = NEW_RESOURCE_ARRAY(char, end - start + 1);
    strncpy(path, &class_path[start], end - start);
    path[end - start] = '\0';
    if (canonicalize) {
      char* canonical_path = NEW_RESOURCE_ARRAY(char, JVM_MAXPATHLEN + 1);
      if (get_canonical_path(path, canonical_path, JVM_MAXPATHLEN)) {
        path = canonical_path;
      }
    }
    update_class_path_entry_list(path, /*check_for_duplicates=*/canonicalize);
#if INCLUDE_CDS
    if (DumpSharedSpaces) {
      check_shared_classpath(path);
    }
#endif
    while (class_path[end] == os::path_separator()[0]) {
      end++;
    }
  }
}

ClassPathEntry* ClassLoader::create_class_path_entry(const char *path, const struct stat* st,
                                                     bool lazy, bool throw_exception, TRAPS) {
  JavaThread* thread = JavaThread::current();
  if (lazy) {
    return new LazyClassPathEntry(path, st, throw_exception);
  }
  ClassPathEntry* new_entry = NULL;
  if ((st->st_mode & S_IFREG) == S_IFREG) {
    // Regular file, should be a zip file
    // Canonicalized filename
    char canonical_path[JVM_MAXPATHLEN];
    if (!get_canonical_path(path, canonical_path, JVM_MAXPATHLEN)) {
      // This matches the classic VM
      if (throw_exception) {
        THROW_MSG_(vmSymbols::java_io_IOException(), "Bad pathname", NULL);
      } else {
        return NULL;
      }
    }
    char* error_msg = NULL;
    jzfile* zip;
    {
      // enable call to C land
      ThreadToNativeFromVM ttn(thread);
      Thread::WXExecFromWriteSetter wx_exec;
      HandleMark hm(thread);
      zip = (*ZipOpen)(canonical_path, &error_msg);
    }
    if (zip != NULL && error_msg == NULL) {
      new_entry = new ClassPathZipEntry(zip, path);
      if (TraceClassLoading || TraceClassPaths) {
        tty->print_cr("[Opened %s]", path);
      }
    } else {
      ResourceMark rm(thread);
      char *msg;
      if (error_msg == NULL) {
        msg = NEW_RESOURCE_ARRAY(char, strlen(path) + 128); ;
        jio_snprintf(msg, strlen(path) + 127, "error in opening JAR file %s", path);
      } else {
        int len = (int)(strlen(path) + strlen(error_msg) + 128);
        msg = NEW_RESOURCE_ARRAY(char, len); ;
        jio_snprintf(msg, len - 1, "error in opening JAR file <%s> %s", error_msg, path);
      }
      if (throw_exception) {
        THROW_MSG_(vmSymbols::java_lang_ClassNotFoundException(), msg, NULL);
      } else {
        return NULL;
      }
    }
  } else {
    // Directory
    new_entry = new ClassPathDirEntry(path);
    if (TraceClassLoading || TraceClassPaths) {
      tty->print_cr("[Path %s]", path);
    }
  }
  return new_entry;
}


// Create a class path zip entry for a given path (return NULL if not found
// or zip/JAR file cannot be opened)
ClassPathZipEntry* ClassLoader::create_class_path_zip_entry(const char *path) {
  // check for a regular file
  struct stat st;
  if (os::stat(path, &st) == 0) {
    if ((st.st_mode & S_IFREG) == S_IFREG) {
      char canonical_path[JVM_MAXPATHLEN];
      if (get_canonical_path(path, canonical_path, JVM_MAXPATHLEN)) {
        char* error_msg = NULL;
        jzfile* zip;
        {
          // enable call to C land
          JavaThread* thread = JavaThread::current();
          ThreadToNativeFromVM ttn(thread);
          Thread::WXExecFromWriteSetter wx_exec;
          HandleMark hm(thread);
          zip = (*ZipOpen)(canonical_path, &error_msg);
        }
        if (zip != NULL && error_msg == NULL) {
          // create using canonical path
          return new ClassPathZipEntry(zip, canonical_path);
        }
      }
    }
  }
  return NULL;
}

// returns true if entry already on class path
bool ClassLoader::contains_entry(ClassPathEntry *entry) {
  ClassPathEntry* e = _first_entry;
  while (e != NULL) {
    // assume zip entries have been canonicalized
    if (strcmp(entry->name(), e->name()) == 0) {
      return true;
    }
    e = e->next();
  }
  return false;
}

void ClassLoader::add_to_list(ClassPathEntry *new_entry) {
  if (new_entry != NULL) {
    if (_last_entry == NULL) {
      _first_entry = _last_entry = new_entry;
    } else {
      _last_entry->set_next(new_entry);
      _last_entry = new_entry;
    }
  }
  _num_entries ++;
}

// Returns true IFF the file/dir exists and the entry was successfully created.
bool ClassLoader::update_class_path_entry_list(const char *path,
                                               bool check_for_duplicates,
                                               bool throw_exception) {
  struct stat st;
  if (os::stat(path, &st) == 0) {
    // File or directory found
    ClassPathEntry* new_entry = NULL;
    Thread* THREAD = Thread::current();
    new_entry = create_class_path_entry(path, &st, LazyBootClassLoader, throw_exception, CHECK_(false));
    if (new_entry == NULL) {
      return false;
    }
    // The kernel VM adds dynamically to the end of the classloader path and
    // doesn't reorder the bootclasspath which would break java.lang.Package
    // (see PackageInfo).
    // Add new entry to linked list
    if (!check_for_duplicates || !contains_entry(new_entry)) {
      ClassLoaderExt::add_class_path_entry(path, check_for_duplicates, new_entry);
    }
    return true;
  } else {
#if INCLUDE_CDS
    if (DumpSharedSpaces) {
      _shared_paths_misc_info->add_nonexist_path(path);
    }
#endif
    return false;
  }
}

void ClassLoader::print_bootclasspath() {
  ClassPathEntry* e = _first_entry;
  tty->print("[bootclasspath= ");
  while (e != NULL) {
    tty->print("%s ;", e->name());
    e = e->next();
  }
  tty->print_cr("]");
}

void ClassLoader::load_zip_library() {
  assert(ZipOpen == NULL, "should not load zip library twice");
  // First make sure native library is loaded
  os::native_java_library();
  // Load zip library
  char path[JVM_MAXPATHLEN];
  char ebuf[1024];
  void* handle = NULL;
  if (os::dll_build_name(path, sizeof(path), Arguments::get_dll_dir(), "zip")) {
    handle = os::dll_load(path, ebuf, sizeof ebuf);
  }
  if (handle == NULL) {
    vm_exit_during_initialization("Unable to load ZIP library", path);
  }
  // Lookup zip entry points
  ZipOpen      = CAST_TO_FN_PTR(ZipOpen_t, os::dll_lookup(handle, "ZIP_Open"));
  ZipClose     = CAST_TO_FN_PTR(ZipClose_t, os::dll_lookup(handle, "ZIP_Close"));
  FindEntry    = CAST_TO_FN_PTR(FindEntry_t, os::dll_lookup(handle, "ZIP_FindEntry"));
  ReadEntry    = CAST_TO_FN_PTR(ReadEntry_t, os::dll_lookup(handle, "ZIP_ReadEntry"));
  GetNextEntry = CAST_TO_FN_PTR(GetNextEntry_t, os::dll_lookup(handle, "ZIP_GetNextEntry"));
  Crc32        = CAST_TO_FN_PTR(Crc32_t, os::dll_lookup(handle, "ZIP_CRC32"));

  // ZIP_Close is not exported on Windows in JDK5.0 so don't abort if ZIP_Close is NULL
  if (ZipOpen == NULL || FindEntry == NULL || ReadEntry == NULL ||
      GetNextEntry == NULL || Crc32 == NULL) {
    vm_exit_during_initialization("Corrupted ZIP library", path);
  }

  // Lookup canonicalize entry in libjava.dll
  void *javalib_handle = os::native_java_library();
  CanonicalizeEntry = CAST_TO_FN_PTR(canonicalize_fn_t, os::dll_lookup(javalib_handle, "Canonicalize"));
  // This lookup only works on 1.3. Do not check for non-null here
}

int ClassLoader::crc32(int crc, const char* buf, int len) {
  assert(Crc32 != NULL, "ZIP_CRC32 is not found");
  return (*Crc32)(crc, (const jbyte*)buf, len);
}

// PackageInfo data exists in order to support the java.lang.Package
// class.  A Package object provides information about a java package
// (version, vendor, etc.) which originates in the manifest of the jar
// file supplying the package.  For application classes, the ClassLoader
// object takes care of this.

// For system (boot) classes, the Java code in the Package class needs
// to be able to identify which source jar file contained the boot
// class, so that it can extract the manifest from it.  This table
// identifies java packages with jar files in the boot classpath.

// Because the boot classpath cannot change, the classpath index is
// sufficient to identify the source jar file or directory.  (Since
// directories have no manifests, the directory name is not required,
// but is available.)

// When using sharing -- the pathnames of entries in the boot classpath
// may not be the same at runtime as they were when the archive was
// created (NFS, Samba, etc.).  The actual files and directories named
// in the classpath must be the same files, in the same order, even
// though the exact name is not the same.

class PackageInfo: public BasicHashtableEntry<mtClass> {
public:
  const char* _pkgname;       // Package name
  int _classpath_index;       // Index of directory or JAR file loaded from

  PackageInfo* next() {
    return (PackageInfo*)BasicHashtableEntry<mtClass>::next();
  }

  const char* pkgname()           { return _pkgname; }
  void set_pkgname(char* pkgname) { _pkgname = pkgname; }

  const char* filename() {
    return ClassLoader::classpath_entry(_classpath_index)->name();
  }

  void set_index(int index) {
    _classpath_index = index;
  }
};


class PackageHashtable : public BasicHashtable<mtClass> {
private:
  inline unsigned int compute_hash(const char *s, int n) {
    unsigned int val = 0;
    while (--n >= 0) {
      val = *s++ + 31 * val;
    }
    return val;
  }

  PackageInfo* bucket(int index) {
    return (PackageInfo*)BasicHashtable<mtClass>::bucket(index);
  }

  PackageInfo* get_entry(int index, unsigned int hash,
                         const char* pkgname, size_t n) {
    for (PackageInfo* pp = bucket(index); pp != NULL; pp = pp->next()) {
      if (pp->hash() == hash &&
          strncmp(pkgname, pp->pkgname(), n) == 0 &&
          pp->pkgname()[n] == '\0') {
        return pp;
      }
    }
    return NULL;
  }

public:
  PackageHashtable(int table_size)
    : BasicHashtable<mtClass>(table_size, sizeof(PackageInfo)) {}

  PackageHashtable(int table_size, HashtableBucket<mtClass>* t, int number_of_entries)
    : BasicHashtable<mtClass>(table_size, sizeof(PackageInfo), t, number_of_entries) {}

  PackageInfo* get_entry(const char* pkgname, int n) {
    unsigned int hash = compute_hash(pkgname, n);
    return get_entry(hash_to_index(hash), hash, pkgname, n);
  }

  PackageInfo* new_entry(char* pkgname, int n) {
    unsigned int hash = compute_hash(pkgname, n);
    PackageInfo* pp;
    pp = (PackageInfo*)BasicHashtable<mtClass>::new_entry(hash);
    pp->set_pkgname(pkgname);
    return pp;
  }

  void add_entry(PackageInfo* pp) {
    int index = hash_to_index(pp->hash());
    BasicHashtable<mtClass>::add_entry(index, pp);
  }

  void copy_pkgnames(const char** packages) {
    int n = 0;
    for (int i = 0; i < table_size(); ++i) {
      for (PackageInfo* pp = bucket(i); pp != NULL; pp = pp->next()) {
        packages[n++] = pp->pkgname();
      }
    }
    assert(n == number_of_entries(), "just checking");
  }

  CDS_ONLY(void copy_table(char** top, char* end, PackageHashtable* table);)
};

#if INCLUDE_CDS
void PackageHashtable::copy_table(char** top, char* end,
                                  PackageHashtable* table) {
  // Copy (relocate) the table to the shared space.
  BasicHashtable<mtClass>::copy_table(top, end);

  // Calculate the space needed for the package name strings.
  int i;
  intptr_t* tableSize = (intptr_t*)(*top);
  *top += sizeof(intptr_t);  // For table size
  char* tableStart = *top;

  for (i = 0; i < table_size(); ++i) {
    for (PackageInfo* pp = table->bucket(i);
                      pp != NULL;
                      pp = pp->next()) {
      int n1 = (int)(strlen(pp->pkgname()) + 1);
      if (*top + n1 >= end) {
        report_out_of_shared_space(SharedMiscData);
      }
      pp->set_pkgname((char*)memcpy(*top, pp->pkgname(), n1));
      *top += n1;
    }
  }
  *top = (char*)align_size_up((intptr_t)*top, sizeof(HeapWord));
  if (*top >= end) {
    report_out_of_shared_space(SharedMiscData);
  }

  // Write table size
  intptr_t len = *top - (char*)tableStart;
  *tableSize = len;
}


void ClassLoader::copy_package_info_buckets(char** top, char* end) {
  _package_hash_table->copy_buckets(top, end);
}

void ClassLoader::copy_package_info_table(char** top, char* end) {
  _package_hash_table->copy_table(top, end, _package_hash_table);
}
#endif

PackageInfo* ClassLoader::lookup_package(const char *pkgname) {
  const char *cp = strrchr(pkgname, '/');
  if (cp != NULL) {
    // Package prefix found
    int n = cp - pkgname + 1;
    return _package_hash_table->get_entry(pkgname, n);
  }
  return NULL;
}


bool ClassLoader::add_package(const char *pkgname, int classpath_index, TRAPS) {
  assert(pkgname != NULL, "just checking");
  // Bootstrap loader no longer holds system loader lock obj serializing
  // load_instance_class and thereby add_package
  {
    MutexLocker ml(PackageTable_lock, THREAD);
    // First check for previously loaded entry
    PackageInfo* pp = lookup_package(pkgname);
    if (pp != NULL) {
      // Existing entry found, check source of package
      pp->set_index(classpath_index);
      return true;
    }

    const char *cp = strrchr(pkgname, '/');
    if (cp != NULL) {
      // Package prefix found
      int n = cp - pkgname + 1;

      char* new_pkgname = NEW_C_HEAP_ARRAY(char, n + 1, mtClass);
      if (new_pkgname == NULL) {
        return false;
      }

      memcpy(new_pkgname, pkgname, n);
      new_pkgname[n] = '\0';
      pp = _package_hash_table->new_entry(new_pkgname, n);
      pp->set_index(classpath_index);

      // Insert into hash table
      _package_hash_table->add_entry(pp);
    }
    return true;
  }
}


oop ClassLoader::get_system_package(const char* name, TRAPS) {
  PackageInfo* pp;
  {
    MutexLocker ml(PackageTable_lock, THREAD);
    pp = lookup_package(name);
  }
  if (pp == NULL) {
    return NULL;
  } else {
    Handle p = java_lang_String::create_from_str(pp->filename(), THREAD);
    return p();
  }
}


objArrayOop ClassLoader::get_system_packages(TRAPS) {
  ResourceMark rm(THREAD);
  int nof_entries;
  const char** packages;
  {
    MutexLocker ml(PackageTable_lock, THREAD);
    // Allocate resource char* array containing package names
    nof_entries = _package_hash_table->number_of_entries();
    if ((packages = NEW_RESOURCE_ARRAY(const char*, nof_entries)) == NULL) {
      return NULL;
    }
    _package_hash_table->copy_pkgnames(packages);
  }
  // Allocate objArray and fill with java.lang.String
  objArrayOop r = oopFactory::new_objArray(SystemDictionary::String_klass(),
                                           nof_entries, CHECK_0);
  objArrayHandle result(THREAD, r);
  for (int i = 0; i < nof_entries; i++) {
    Handle str = java_lang_String::create_from_str(packages[i], CHECK_0);
    result->obj_at_put(i, str());
  }

  return result();
}


instanceKlassHandle ClassLoader::load_classfile(Symbol* h_name, TRAPS) {
  ResourceMark rm(THREAD);
  const char* class_name = h_name->as_C_string();
  EventMark m("loading class %s", class_name);
  ThreadProfilerMark tpm(ThreadProfilerMark::classLoaderRegion);

  stringStream st;
  // st.print() uses too much stack space while handling a StackOverflowError
  // st.print("%s.class", h_name->as_utf8());
  st.print_raw(h_name->as_utf8());
  st.print_raw(".class");
  const char* file_name = st.as_string();
  ClassLoaderExt::Context context(class_name, file_name, THREAD);

  // Lookup stream for parsing .class file
  ClassFileStream* stream = NULL;
  int classpath_index = 0;
  ClassPathEntry* e = NULL;
  instanceKlassHandle h;
  {
    PerfClassTraceTime vmtimer(perf_sys_class_lookup_time(),
                               ((JavaThread*) THREAD)->get_thread_stat()->perf_timers_addr(),
                               PerfClassTraceTime::CLASS_LOAD);
    e = _first_entry;
    while (e != NULL) {
      stream = e->open_stream(file_name, CHECK_NULL);
      if (!context.check(stream, classpath_index)) {
        return h; // NULL
      }
      if (stream != NULL) {
        break;
      }
      e = e->next();
      ++classpath_index;
    }
  }

  if (stream != NULL) {
    // class file found, parse it
    ClassFileParser parser(stream);
    ClassLoaderData* loader_data = ClassLoaderData::the_null_class_loader_data();
    Handle protection_domain;
    TempNewSymbol parsed_name = NULL;
    // Callers are expected to declare a ResourceMark to determine
    // the lifetime of any updated (resource) allocated under
    // this call to parseClassFile
    // We do not declare another ResourceMark here, reusing the one declared
    // at the start of the method
    instanceKlassHandle result = parser.parseClassFile(h_name,
                                                       loader_data,
                                                       protection_domain,
                                                       parsed_name,
                                                       context.should_verify(classpath_index),
                                                       THREAD);
    if (HAS_PENDING_EXCEPTION) {
      ResourceMark rm;
      if (DumpSharedSpaces) {
        tty->print_cr("Preload Error: Failed to load %s", class_name);
      }
      return h;
    }

#if INCLUDE_JFR
  {
    InstanceKlass* ik = result();
    ON_KLASS_CREATION(ik, parser, THREAD);
    result = instanceKlassHandle(ik);
  }
#endif

    h = context.record_result(classpath_index, e, result, THREAD);
  } else {
    if (DumpSharedSpaces) {
      tty->print_cr("Preload Warning: Cannot find %s", class_name);
    }
  }

  return h;
}


void ClassLoader::create_package_info_table(HashtableBucket<mtClass> *t, int length,
                                            int number_of_entries) {
  assert(_package_hash_table == NULL, "One package info table allowed.");
  assert(length == package_hash_table_size * sizeof(HashtableBucket<mtClass>),
         "bad shared package info size.");
  _package_hash_table = new PackageHashtable(package_hash_table_size, t,
                                             number_of_entries);
}


void ClassLoader::create_package_info_table() {
    assert(_package_hash_table == NULL, "shouldn't have one yet");
    _package_hash_table = new PackageHashtable(package_hash_table_size);
}


// Initialize the class loader's access to methods in libzip.  Parse and
// process the boot classpath into a list ClassPathEntry objects.  Once
// this list has been created, it must not change order (see class PackageInfo)
// it can be appended to and is by jvmti and the kernel vm.

void ClassLoader::initialize() {
  assert(_package_hash_table == NULL, "should have been initialized by now.");
  EXCEPTION_MARK;

  if (UsePerfData) {
    // jvmstat performance counters
    NEWPERFTICKCOUNTER(_perf_accumulated_time, SUN_CLS, "time");
    NEWPERFTICKCOUNTER(_perf_class_init_time, SUN_CLS, "classInitTime");
    NEWPERFTICKCOUNTER(_perf_class_init_selftime, SUN_CLS, "classInitTime.self");
    NEWPERFTICKCOUNTER(_perf_class_verify_time, SUN_CLS, "classVerifyTime");
    NEWPERFTICKCOUNTER(_perf_class_verify_selftime, SUN_CLS, "classVerifyTime.self");
    NEWPERFTICKCOUNTER(_perf_class_link_time, SUN_CLS, "classLinkedTime");
    NEWPERFTICKCOUNTER(_perf_class_link_selftime, SUN_CLS, "classLinkedTime.self");
    NEWPERFEVENTCOUNTER(_perf_classes_inited, SUN_CLS, "initializedClasses");
    NEWPERFEVENTCOUNTER(_perf_classes_linked, SUN_CLS, "linkedClasses");
    NEWPERFEVENTCOUNTER(_perf_classes_verified, SUN_CLS, "verifiedClasses");

    NEWPERFTICKCOUNTER(_perf_class_parse_time, SUN_CLS, "parseClassTime");
    NEWPERFTICKCOUNTER(_perf_class_parse_selftime, SUN_CLS, "parseClassTime.self");
    NEWPERFTICKCOUNTER(_perf_sys_class_lookup_time, SUN_CLS, "lookupSysClassTime");
    NEWPERFTICKCOUNTER(_perf_shared_classload_time, SUN_CLS, "sharedClassLoadTime");
    NEWPERFTICKCOUNTER(_perf_sys_classload_time, SUN_CLS, "sysClassLoadTime");
    NEWPERFTICKCOUNTER(_perf_app_classload_time, SUN_CLS, "appClassLoadTime");
    NEWPERFTICKCOUNTER(_perf_app_classload_selftime, SUN_CLS, "appClassLoadTime.self");
    NEWPERFEVENTCOUNTER(_perf_app_classload_count, SUN_CLS, "appClassLoadCount");
    NEWPERFTICKCOUNTER(_perf_define_appclasses, SUN_CLS, "defineAppClasses");
    NEWPERFTICKCOUNTER(_perf_define_appclass_time, SUN_CLS, "defineAppClassTime");
    NEWPERFTICKCOUNTER(_perf_define_appclass_selftime, SUN_CLS, "defineAppClassTime.self");
    NEWPERFBYTECOUNTER(_perf_app_classfile_bytes_read, SUN_CLS, "appClassBytes");
    NEWPERFBYTECOUNTER(_perf_sys_classfile_bytes_read, SUN_CLS, "sysClassBytes");


    // The following performance counters are added for measuring the impact
    // of the bug fix of 6365597. They are mainly focused on finding out
    // the behavior of system & user-defined classloader lock, whether
    // ClassLoader.loadClass/findClass is being called synchronized or not.
    // Also two additional counters are created to see whether 'UnsyncloadClass'
    // flag is being set or not and how many times load_instance_class call
    // fails with linkageError etc.
    NEWPERFEVENTCOUNTER(_sync_systemLoaderLockContentionRate, SUN_CLS,
                        "systemLoaderLockContentionRate");
    NEWPERFEVENTCOUNTER(_sync_nonSystemLoaderLockContentionRate, SUN_CLS,
                        "nonSystemLoaderLockContentionRate");
    NEWPERFEVENTCOUNTER(_sync_JVMFindLoadedClassLockFreeCounter, SUN_CLS,
                        "jvmFindLoadedClassNoLockCalls");
    NEWPERFEVENTCOUNTER(_sync_JVMDefineClassLockFreeCounter, SUN_CLS,
                        "jvmDefineClassNoLockCalls");

    NEWPERFEVENTCOUNTER(_sync_JNIDefineClassLockFreeCounter, SUN_CLS,
                        "jniDefineClassNoLockCalls");

    NEWPERFEVENTCOUNTER(_unsafe_defineClassCallCounter, SUN_CLS,
                        "unsafeDefineClassCalls");

    NEWPERFEVENTCOUNTER(_isUnsyncloadClass, SUN_CLS, "isUnsyncloadClassSet");
    NEWPERFEVENTCOUNTER(_load_instance_class_failCounter, SUN_CLS,
                        "loadInstanceClassFailRate");

    // increment the isUnsyncloadClass counter if UnsyncloadClass is set.
    if (UnsyncloadClass) {
      _isUnsyncloadClass->inc();
    }
  }

  // lookup zip library entry points
  load_zip_library();
#if INCLUDE_CDS
  // initialize search path
  if (DumpSharedSpaces) {
    _shared_paths_misc_info = SharedClassUtil::allocate_shared_paths_misc_info();
  }
#endif
  setup_bootstrap_search_path();
  if (LazyBootClassLoader) {
    // set up meta index which makes boot classpath initialization lazier
    setup_bootstrap_meta_index();
  }
}

#if INCLUDE_CDS
void ClassLoader::initialize_shared_path() {
  if (DumpSharedSpaces) {
    ClassLoaderExt::setup_search_paths();
    _shared_paths_misc_info->write_jint(0); // see comments in SharedPathsMiscInfo::check()
  }
}
#endif

jlong ClassLoader::classloader_time_ms() {
  return UsePerfData ?
    Management::ticks_to_ms(_perf_accumulated_time->get_value()) : -1;
}

jlong ClassLoader::class_init_count() {
  return UsePerfData ? _perf_classes_inited->get_value() : -1;
}

jlong ClassLoader::class_init_time_ms() {
  return UsePerfData ?
    Management::ticks_to_ms(_perf_class_init_time->get_value()) : -1;
}

jlong ClassLoader::class_verify_time_ms() {
  return UsePerfData ?
    Management::ticks_to_ms(_perf_class_verify_time->get_value()) : -1;
}

jlong ClassLoader::class_link_count() {
  return UsePerfData ? _perf_classes_linked->get_value() : -1;
}

jlong ClassLoader::class_link_time_ms() {
  return UsePerfData ?
    Management::ticks_to_ms(_perf_class_link_time->get_value()) : -1;
}

int ClassLoader::compute_Object_vtable() {
  // hardwired for JDK1.2 -- would need to duplicate class file parsing
  // code to determine actual value from file
  // Would be value '11' if finals were in vtable
  int JDK_1_2_Object_vtable_size = 5;
  return JDK_1_2_Object_vtable_size * vtableEntry::size();
}


void classLoader_init() {
  ClassLoader::initialize();
}


bool ClassLoader::get_canonical_path(const char* orig, char* out, int len) {
  assert(orig != NULL && out != NULL && len > 0, "bad arguments");
  if (CanonicalizeEntry != NULL) {
    JavaThread* THREAD = JavaThread::current();
    JNIEnv* env = THREAD->jni_environment();
    ResourceMark rm(THREAD);

    // os::native_path writes into orig_copy
    char* orig_copy = NEW_RESOURCE_ARRAY_IN_THREAD(THREAD, char, strlen(orig)+1);
    strcpy(orig_copy, orig);
    if ((CanonicalizeEntry)(env, os::native_path(orig_copy), out, len) < 0) {
      return false;
    }
  } else {
    // On JDK 1.2.2 the Canonicalize does not exist, so just do nothing
    strncpy(out, orig, len);
    out[len - 1] = '\0';
  }
  return true;
}

#ifndef PRODUCT

void ClassLoader::verify() {
  _package_hash_table->verify();
}


// CompileTheWorld
//
// Iterates over all class path entries and forces compilation of all methods
// in all classes found. Currently, only zip/jar archives are searched.
//
// The classes are loaded by the Java level bootstrap class loader, and the
// initializer is called. If DelayCompilationDuringStartup is true (default),
// the interpreter will run the initialization code. Note that forcing
// initialization in this way could potentially lead to initialization order
// problems, in which case we could just force the initialization bit to be set.


// We need to iterate over the contents of a zip/jar file, so we replicate the
// jzcell and jzfile definitions from zip_util.h but rename jzfile to real_jzfile,
// since jzfile already has a void* definition.
//
// Note that this is only used in debug mode.
//
// HotSpot integration note:
// Matches zip_util.h 1.14 99/06/01 from jdk1.3 beta H build


// JDK 1.3 version
typedef struct real_jzentry13 {         /* Zip file entry */
    char *name;                 /* entry name */
    jint time;                  /* modification time */
    jint size;                  /* size of uncompressed data */
    jint csize;                 /* size of compressed data (zero if uncompressed) */
    jint crc;                   /* crc of uncompressed data */
    char *comment;              /* optional zip file comment */
    jbyte *extra;               /* optional extra data */
    jint pos;                   /* position of LOC header (if negative) or data */
} real_jzentry13;

typedef struct real_jzfile13 {  /* Zip file */
    char *name;                 /* zip file name */
    jint refs;                  /* number of active references */
    jint fd;                    /* open file descriptor */
    void *lock;                 /* read lock */
    char *comment;              /* zip file comment */
    char *msg;                  /* zip error message */
    void *entries;              /* array of hash cells */
    jint total;                 /* total number of entries */
    unsigned short *table;      /* Hash chain heads: indexes into entries */
    jint tablelen;              /* number of hash eads */
    real_jzfile13 *next;        /* next zip file in search list */
    jzentry *cache;             /* we cache the most recently freed jzentry */
    /* Information on metadata names in META-INF directory */
    char **metanames;           /* array of meta names (may have null names) */
    jint metacount;             /* number of slots in metanames array */
    /* If there are any per-entry comments, they are in the comments array */
    char **comments;
} real_jzfile13;

// JDK 1.2 version
typedef struct real_jzentry12 {  /* Zip file entry */
    char *name;                  /* entry name */
    jint time;                   /* modification time */
    jint size;                   /* size of uncompressed data */
    jint csize;                  /* size of compressed data (zero if uncompressed) */
    jint crc;                    /* crc of uncompressed data */
    char *comment;               /* optional zip file comment */
    jbyte *extra;                /* optional extra data */
    jint pos;                    /* position of LOC header (if negative) or data */
    struct real_jzentry12 *next; /* next entry in hash table */
} real_jzentry12;

typedef struct real_jzfile12 {  /* Zip file */
    char *name;                 /* zip file name */
    jint refs;                  /* number of active references */
    jint fd;                    /* open file descriptor */
    void *lock;                 /* read lock */
    char *comment;              /* zip file comment */
    char *msg;                  /* zip error message */
    real_jzentry12 *entries;    /* array of zip entries */
    jint total;                 /* total number of entries */
    real_jzentry12 **table;     /* hash table of entries */
    jint tablelen;              /* number of buckets */
    jzfile *next;               /* next zip file in search list */
} real_jzfile12;


void ClassPathDirEntry::compile_the_world(Handle loader, TRAPS) {
  // For now we only compile all methods in all classes in zip/jar files
  tty->print_cr("CompileTheWorld : Skipped classes in %s", _dir);
  tty->cr();
}


bool ClassPathDirEntry::is_rt_jar() {
  return false;
}

void ClassPathZipEntry::compile_the_world(Handle loader, TRAPS) {
  if (JDK_Version::is_jdk12x_version()) {
    compile_the_world12(loader, THREAD);
  } else {
    compile_the_world13(loader, THREAD);
  }
  if (HAS_PENDING_EXCEPTION) {
    if (PENDING_EXCEPTION->is_a(SystemDictionary::OutOfMemoryError_klass())) {
      CLEAR_PENDING_EXCEPTION;
      tty->print_cr("\nCompileTheWorld : Ran out of memory\n");
      tty->print_cr("Increase class metadata storage if a limit was set");
    } else {
      tty->print_cr("\nCompileTheWorld : Unexpected exception occurred\n");
    }
  }
}

// Version that works for JDK 1.3.x
void ClassPathZipEntry::compile_the_world13(Handle loader, TRAPS) {
  real_jzfile13* zip = (real_jzfile13*) _zip;
  tty->print_cr("CompileTheWorld : Compiling all classes in %s", zip->name);
  tty->cr();
  // Iterate over all entries in zip file
  for (int n = 0; ; n++) {
    real_jzentry13 * ze = (real_jzentry13 *)((*GetNextEntry)(_zip, n));
    if (ze == NULL) break;
    ClassLoader::compile_the_world_in(ze->name, loader, CHECK);
  }
}


// Version that works for JDK 1.2.x
void ClassPathZipEntry::compile_the_world12(Handle loader, TRAPS) {
  real_jzfile12* zip = (real_jzfile12*) _zip;
  tty->print_cr("CompileTheWorld : Compiling all classes in %s", zip->name);
  tty->cr();
  // Iterate over all entries in zip file
  for (int n = 0; ; n++) {
    real_jzentry12 * ze = (real_jzentry12 *)((*GetNextEntry)(_zip, n));
    if (ze == NULL) break;
    ClassLoader::compile_the_world_in(ze->name, loader, CHECK);
  }
}

bool ClassPathZipEntry::is_rt_jar() {
  if (JDK_Version::is_jdk12x_version()) {
    return is_rt_jar12();
  } else {
    return is_rt_jar13();
  }
}

// JDK 1.3 version
bool ClassPathZipEntry::is_rt_jar13() {
  real_jzfile13* zip = (real_jzfile13*) _zip;
  int len = (int)strlen(zip->name);
  // Check whether zip name ends in "rt.jar"
  // This will match other archives named rt.jar as well, but this is
  // only used for debugging.
  return (len >= 6) && (strcasecmp(zip->name + len - 6, "rt.jar") == 0);
}

// JDK 1.2 version
bool ClassPathZipEntry::is_rt_jar12() {
  real_jzfile12* zip = (real_jzfile12*) _zip;
  int len = (int)strlen(zip->name);
  // Check whether zip name ends in "rt.jar"
  // This will match other archives named rt.jar as well, but this is
  // only used for debugging.
  return (len >= 6) && (strcasecmp(zip->name + len - 6, "rt.jar") == 0);
}

void LazyClassPathEntry::compile_the_world(Handle loader, TRAPS) {
  ClassPathEntry* cpe = resolve_entry(THREAD);
  if (cpe != NULL) {
    cpe->compile_the_world(loader, CHECK);
  }
}

bool LazyClassPathEntry::is_rt_jar() {
  Thread* THREAD = Thread::current();
  ClassPathEntry* cpe = resolve_entry(THREAD);
  return (cpe != NULL) ? cpe->is_jar_file() : false;
}

void ClassLoader::compile_the_world() {
  EXCEPTION_MARK;
  HandleMark hm(THREAD);
  ResourceMark rm(THREAD);
  // Make sure we don't run with background compilation
  BackgroundCompilation = false;
  // Find bootstrap loader
  Handle system_class_loader (THREAD, SystemDictionary::java_system_loader());
  // Iterate over all bootstrap class path entries
  ClassPathEntry* e = _first_entry;
  jlong start = os::javaTimeMillis();
  while (e != NULL) {
    // We stop at rt.jar, unless it is the first bootstrap path entry
    if (e->is_rt_jar() && e != _first_entry) break;
    e->compile_the_world(system_class_loader, CATCH);
    e = e->next();
  }
  jlong end = os::javaTimeMillis();
  tty->print_cr("CompileTheWorld : Done (%d classes, %d methods, " JLONG_FORMAT " ms)",
                _compile_the_world_class_counter, _compile_the_world_method_counter, (end - start));
  {
    // Print statistics as if before normal exit:
    extern void print_statistics();
    print_statistics();
  }
  vm_exit(0);
}

int ClassLoader::_compile_the_world_class_counter = 0;
int ClassLoader::_compile_the_world_method_counter = 0;
static int _codecache_sweep_counter = 0;

// Filter out all exceptions except OOMs
static void clear_pending_exception_if_not_oom(TRAPS) {
  if (HAS_PENDING_EXCEPTION &&
      !PENDING_EXCEPTION->is_a(SystemDictionary::OutOfMemoryError_klass())) {
    CLEAR_PENDING_EXCEPTION;
  }
  // The CHECK at the caller will propagate the exception out
}

/**
 * Returns if the given method should be compiled when doing compile-the-world.
 *
 * TODO:  This should be a private method in a CompileTheWorld class.
 */
static bool can_be_compiled(methodHandle m, int comp_level) {
  assert(CompileTheWorld, "must be");

  // It's not valid to compile a native wrapper for MethodHandle methods
  // that take a MemberName appendix since the bytecode signature is not
  // correct.
  vmIntrinsics::ID iid = m->intrinsic_id();
  if (MethodHandles::is_signature_polymorphic(iid) && MethodHandles::has_member_arg(iid)) {
    return false;
  }

  return CompilationPolicy::can_be_compiled(m, comp_level);
}

void ClassLoader::compile_the_world_in(char* name, Handle loader, TRAPS) {
  size_t len = strlen(name);
  if (len > 6 && strcmp(".class", name + len - 6) == 0) {
    // We have a .class file
    char buffer[2048];
    if (len-6 >= sizeof(buffer)) return;
    strncpy(buffer, name, sizeof(buffer));
    buffer[len-6] = 0; // Truncate ".class" suffix.
    // If the file has a period after removing .class, it's not really a
    // valid class file.  The class loader will check everything else.
    if (strchr(buffer, '.') == NULL) {
      _compile_the_world_class_counter++;
      if (_compile_the_world_class_counter > CompileTheWorldStopAt) return;

      // Construct name without extension
      TempNewSymbol sym = SymbolTable::new_symbol(buffer, CHECK);
      // Use loader to load and initialize class
      Klass* ik = SystemDictionary::resolve_or_null(sym, loader, Handle(), THREAD);
      instanceKlassHandle k (THREAD, ik);
      if (k.not_null() && !HAS_PENDING_EXCEPTION) {
        k->initialize(THREAD);
      }
      bool exception_occurred = HAS_PENDING_EXCEPTION;
      clear_pending_exception_if_not_oom(CHECK);
      if (CompileTheWorldPreloadClasses && k.not_null()) {
        ConstantPool::preload_and_initialize_all_classes(k->constants(), THREAD);
        if (HAS_PENDING_EXCEPTION) {
          // If something went wrong in preloading we just ignore it
          clear_pending_exception_if_not_oom(CHECK);
          tty->print_cr("Preloading failed for (%d) %s", _compile_the_world_class_counter, buffer);
        }
      }

      if (_compile_the_world_class_counter >= CompileTheWorldStartAt) {
        if (k.is_null() || exception_occurred) {
          // If something went wrong (e.g. ExceptionInInitializerError) we skip this class
          tty->print_cr("CompileTheWorld (%d) : Skipping %s", _compile_the_world_class_counter, buffer);
        } else {
          tty->print_cr("CompileTheWorld (%d) : %s", _compile_the_world_class_counter, buffer);
          // Preload all classes to get around uncommon traps
          // Iterate over all methods in class
          int comp_level = CompilationPolicy::policy()->initial_compile_level();
          for (int n = 0; n < k->methods()->length(); n++) {
            methodHandle m (THREAD, k->methods()->at(n));
            if (can_be_compiled(m, comp_level)) {
              if (++_codecache_sweep_counter == CompileTheWorldSafepointInterval) {
                // Give sweeper a chance to keep up with CTW
                VM_ForceSafepoint op;
                VMThread::execute(&op);
                _codecache_sweep_counter = 0;
              }
              // Force compilation
              CompileBroker::compile_method(m, InvocationEntryBci, comp_level,
                                            methodHandle(), 0, "CTW", THREAD);
              if (HAS_PENDING_EXCEPTION) {
                clear_pending_exception_if_not_oom(CHECK);
                tty->print_cr("CompileTheWorld (%d) : Skipping method: %s", _compile_the_world_class_counter, m->name_and_sig_as_C_string());
              } else {
                _compile_the_world_method_counter++;
              }
              if (TieredCompilation && TieredStopAtLevel >= CompLevel_full_optimization) {
                // Clobber the first compile and force second tier compilation
                nmethod* nm = m->code();
                if (nm != NULL && !m->is_method_handle_intrinsic()) {
                  // Throw out the code so that the code cache doesn't fill up
                  nm->make_not_entrant();
                }
                CompileBroker::compile_method(m, InvocationEntryBci, CompLevel_full_optimization,
                                              methodHandle(), 0, "CTW", THREAD);
                if (HAS_PENDING_EXCEPTION) {
                  clear_pending_exception_if_not_oom(CHECK);
                  tty->print_cr("CompileTheWorld (%d) : Skipping method: %s", _compile_the_world_class_counter, m->name_and_sig_as_C_string());
                } else {
                  _compile_the_world_method_counter++;
                }
              }
            } else {
              tty->print_cr("CompileTheWorld (%d) : Skipping method: %s", _compile_the_world_class_counter, m->name_and_sig_as_C_string());
            }

            nmethod* nm = m->code();
            if (nm != NULL && !m->is_method_handle_intrinsic()) {
              // Throw out the code so that the code cache doesn't fill up
              nm->make_not_entrant();
            }
          }
        }
      }
    }
  }
}

#endif //PRODUCT

// Please keep following two functions at end of this file. With them placed at top or in middle of the file,
// they could get inlined by agressive compiler, an unknown trick, see bug 6966589.
void PerfClassTraceTime::initialize() {
  if (!UsePerfData) return;

  if (_eventp != NULL) {
    // increment the event counter
    _eventp->inc();
  }

  // stop the current active thread-local timer to measure inclusive time
  _prev_active_event = -1;
  for (int i=0; i < EVENT_TYPE_COUNT; i++) {
     if (_timers[i].is_active()) {
       assert(_prev_active_event == -1, "should have only one active timer");
       _prev_active_event = i;
       _timers[i].stop();
     }
  }

  if (_recursion_counters == NULL || (_recursion_counters[_event_type])++ == 0) {
    // start the inclusive timer if not recursively called
    _t.start();
  }

  // start thread-local timer of the given event type
   if (!_timers[_event_type].is_active()) {
    _timers[_event_type].start();
  }
}

PerfClassTraceTime::~PerfClassTraceTime() {
  if (!UsePerfData) return;

  // stop the thread-local timer as the event completes
  // and resume the thread-local timer of the event next on the stack
  _timers[_event_type].stop();
  jlong selftime = _timers[_event_type].ticks();

  if (_prev_active_event >= 0) {
    _timers[_prev_active_event].start();
  }

  if (_recursion_counters != NULL && --(_recursion_counters[_event_type]) > 0) return;

  // increment the counters only on the leaf call
  _t.stop();
  _timep->inc(_t.ticks());
  if (_selftimep != NULL) {
    _selftimep->inc(selftime);
  }
  // add all class loading related event selftime to the accumulated time counter
  ClassLoader::perf_accumulated_time()->inc(selftime);

  // reset the timer
  _timers[_event_type].reset();
}<|MERGE_RESOLUTION|>--- conflicted
+++ resolved
@@ -339,22 +339,6 @@
     filename = NEW_RESOURCE_ARRAY(char, name_len + 1);
   }
 
-<<<<<<< HEAD
-  // file found, get pointer to the entry in mmapped jar file.
-  if (ReadMappedEntry == NULL ||
-      !(*ReadMappedEntry)(_zip, entry, &buffer, filename)) {
-      // mmapped access not available, perhaps due to compression,
-      // read contents into resource array
-      size_t size = *filesize;
-      if (nul_terminate) {
-        if (sizeof(size) == sizeof(uint32_t) && size == UINT_MAX) {
-          return NULL; // 32-bit integer overflow will occur.
-        }
-        size++;
-      }
-      buffer = NEW_RESOURCE_ARRAY(u1, size);
-      if (!(*ReadEntry)(_zip, entry, buffer, filename)) return NULL;
-=======
   // read contents into resource array
   size_t size = (uint32_t)(*filesize);
   if (nul_terminate) {
@@ -362,7 +346,6 @@
       return NULL; // 32-bit integer overflow will occur.
     }
     size++;
->>>>>>> 1128deab
   }
   buffer = NEW_RESOURCE_ARRAY(u1, size);
   if (!(*ReadEntry)(_zip, entry, buffer, filename)) return NULL;
